#!/usr/bin/env python

# Copyright 2021 The HuggingFace Inc. team. All rights reserved.
#
# Licensed under the Apache License, Version 2.0 (the "License");
# you may not use this file except in compliance with the License.
# You may obtain a copy of the License at
#
#     http://www.apache.org/licenses/LICENSE-2.0
#
# Unless required by applicable law or agreed to in writing, software
# distributed under the License is distributed on an "AS IS" BASIS,
# WITHOUT WARRANTIES OR CONDITIONS OF ANY KIND, either express or implied.
# See the License for the specific language governing permissions and
# limitations under the License.

from functools import lru_cache

from packaging import version

from .. import __version__
from .auto_docstring import (
    ClassAttrs,
    ClassDocstring,
    ImageProcessorArgs,
    ModelArgs,
    ModelOutputArgs,
    auto_class_docstring,
    auto_docstring,
    get_args_doc_from_source,
    parse_docstring,
    set_min_indent,
)
from .backbone_utils import BackboneConfigMixin, BackboneMixin
from .chat_template_utils import DocstringParsingException, TypeHintParsingException, get_json_schema
from .constants import IMAGENET_DEFAULT_MEAN, IMAGENET_DEFAULT_STD, IMAGENET_STANDARD_MEAN, IMAGENET_STANDARD_STD
from .doc import (
    add_code_sample_docstrings,
    add_end_docstrings,
    add_start_docstrings,
    add_start_docstrings_to_model_forward,
    copy_func,
    replace_return_docstrings,
)
from .generic import (
    ContextManagers,
    ExplicitEnum,
    ModelOutput,
    PaddingStrategy,
    TensorType,
    TransformersKwargs,
    can_return_loss,
    can_return_tuple,
    expand_dims,
    filter_out_non_signature_kwargs,
    find_labels,
    flatten_dict,
    is_numpy_array,
    is_tensor,
    is_timm_config_dict,
    is_timm_local_checkpoint,
    is_torch_device,
    is_torch_dtype,
    is_torch_tensor,
    reshape,
    safe_load_json_file,
    squeeze,
    strtobool,
    tensor_size,
    to_numpy,
    to_py_obj,
    torch_float,
    torch_int,
    transpose,
)
from .hub import (
    CHAT_TEMPLATE_DIR,
    CHAT_TEMPLATE_FILE,
    CLOUDFRONT_DISTRIB_PREFIX,
    HF_MODULES_CACHE,
    LEGACY_PROCESSOR_CHAT_TEMPLATE_FILE,
    S3_BUCKET_PREFIX,
    TRANSFORMERS_DYNAMIC_MODULE_NAME,
    EntryNotFoundError,
    PushInProgress,
    PushToHubMixin,
    RepositoryNotFoundError,
    RevisionNotFoundError,
    cached_file,
    define_sagemaker_information,
    extract_commit_hash,
    has_file,
    http_user_agent,
    is_offline_mode,
    list_repo_templates,
    try_to_load_from_cache,
)
from .import_utils import (
    ACCELERATE_MIN_VERSION,
    BITSANDBYTES_MIN_VERSION,
    ENV_VARS_TRUE_AND_AUTO_VALUES,
    ENV_VARS_TRUE_VALUES,
    GGUF_MIN_VERSION,
    TRITON_MIN_VERSION,
    XLA_FSDPV2_MIN_VERSION,
    DummyObject,
    OptionalDependencyNotAvailable,
    _LazyModule,
    check_torch_load_is_safe,
    direct_transformers_import,
    enable_tf32,
    get_torch_version,
    is_accelerate_available,
    is_apex_available,
    is_apollo_torch_available,
    is_aqlm_available,
    is_auto_awq_available,
    is_auto_gptq_available,
    is_auto_round_available,
    is_av_available,
    is_bitsandbytes_available,
    is_bs4_available,
    is_ccl_available,
    is_coloredlogs_available,
    is_compressed_tensors_available,
    is_cuda_platform,
    is_cv2_available,
    is_cython_available,
    is_datasets_available,
    is_decord_available,
    is_detectron2_available,
<<<<<<< HEAD
    is_diffusers_available,
    is_eetq_available,
=======
    is_env_variable_false,
    is_env_variable_true,
>>>>>>> ee7e67bf
    is_essentia_available,
    is_faiss_available,
    is_fbgemm_gpu_available,
    is_flash_attn_2_available,
    is_flash_attn_3_available,
    is_flash_attn_greater_or_equal,
    is_flash_attn_greater_or_equal_2_10,
    is_flute_available,
    is_fp_quant_available,
    is_fsdp_available,
    is_ftfy_available,
    is_g2p_en_available,
    is_galore_torch_available,
    is_gguf_available,
    is_gptqmodel_available,
    is_grokadamw_available,
    is_habana_gaudi1,
    is_hadamard_available,
    is_hqq_available,
    is_huggingface_hub_greater_or_equal,
    is_in_notebook,
    is_ipex_available,
    is_jinja_available,
    is_jmespath_available,
    is_jumanpp_available,
    is_kenlm_available,
    is_kernels_available,
    is_levenshtein_available,
    is_libcst_available,
    is_librosa_available,
    is_liger_kernel_available,
    is_lomo_available,
    is_matplotlib_available,
    is_mistral_common_available,
    is_mlx_available,
    is_natten_available,
    is_ninja_available,
    is_nltk_available,
    is_num2words_available,
    is_onnx_available,
    is_openai_available,
    is_optimum_available,
    is_optimum_quanto_available,
    is_pandas_available,
    is_peft_available,
    is_phonemizer_available,
    is_pretty_midi_available,
    is_protobuf_available,
    is_psutil_available,
    is_py3nvml_available,
    is_pyctcdecode_available,
    is_pytesseract_available,
    is_pytest_available,
    is_pytorch_quantization_available,
    is_quanto_greater,
    is_quark_available,
    is_qutlass_available,
    is_rich_available,
    is_rjieba_available,
    is_rocm_platform,
    is_sacremoses_available,
    is_sagemaker_dp_enabled,
    is_sagemaker_mp_enabled,
    is_schedulefree_available,
    is_scipy_available,
    is_sentencepiece_available,
    is_seqio_available,
    is_sklearn_available,
    is_soundfile_available,
    is_spacy_available,
    is_speech_available,
    is_spqr_available,
    is_sudachi_available,
    is_sudachi_projection_available,
    is_tiktoken_available,
    is_timm_available,
    is_tokenizers_available,
    is_torch_accelerator_available,
    is_torch_available,
    is_torch_bf16_available_on_device,
    is_torch_bf16_gpu_available,
    is_torch_cuda_available,
    is_torch_deterministic,
    is_torch_flex_attn_available,
    is_torch_fp16_available_on_device,
    is_torch_fx_proxy,
    is_torch_greater_or_equal,
    is_torch_hpu_available,
    is_torch_mlu_available,
    is_torch_mps_available,
    is_torch_musa_available,
    is_torch_neuroncore_available,
    is_torch_npu_available,
    is_torch_optimi_available,
    is_torch_tensorrt_fx_available,
    is_torch_tf32_available,
    is_torch_xla_available,
    is_torch_xpu_available,
    is_torchao_available,
    is_torchaudio_available,
    is_torchcodec_available,
    is_torchdistx_available,
    is_torchdynamo_compiling,
    is_torchdynamo_exporting,
    is_torchvision_available,
    is_torchvision_v2_available,
    is_tracing,
    is_training_run_on_sagemaker,
    is_triton_available,
    is_uroman_available,
    is_vision_available,
    is_vptq_available,
    is_xlstm_available,
    is_yt_dlp_available,
    requires_backends,
    torch_only_method,
)
from .kernel_config import KernelConfig
from .peft_utils import (
    ADAPTER_CONFIG_NAME,
    ADAPTER_SAFE_WEIGHTS_NAME,
    ADAPTER_WEIGHTS_NAME,
    check_peft_version,
    find_adapter_config_file,
)


WEIGHTS_NAME = "pytorch_model.bin"
WEIGHTS_INDEX_NAME = "pytorch_model.bin.index.json"
SAFE_WEIGHTS_NAME = "model.safetensors"
SAFE_WEIGHTS_INDEX_NAME = "model.safetensors.index.json"
CONFIG_NAME = "config.json"
FEATURE_EXTRACTOR_NAME = "preprocessor_config.json"
IMAGE_PROCESSOR_NAME = "preprocessor_config.json"
VIDEO_PROCESSOR_NAME = "video_preprocessor_config.json"
AUDIO_TOKENIZER_NAME = "audio_tokenizer_config.json"
PROCESSOR_NAME = "processor_config.json"
GENERATION_CONFIG_NAME = "generation_config.json"
MODEL_CARD_NAME = "modelcard.json"


SENTENCEPIECE_UNDERLINE = "▁"
SPIECE_UNDERLINE = SENTENCEPIECE_UNDERLINE  # Kept for backward compatibility

MULTIPLE_CHOICE_DUMMY_INPUTS = [
    [[0, 1, 0, 1], [1, 0, 0, 1]]
] * 2  # Needs to have 0s and 1s only since XLM uses it for langs too.
DUMMY_INPUTS = [[7, 6, 0, 0, 1], [1, 2, 3, 0, 0], [0, 0, 0, 4, 5]]
DUMMY_MASK = [[1, 1, 1, 1, 1], [1, 1, 1, 0, 0], [0, 0, 0, 1, 1]]


def check_min_version(min_version):
    if version.parse(__version__) < version.parse(min_version):
        if "dev" in min_version:
            error_message = (
                "This example requires a source install from HuggingFace Transformers (see "
                "`https://huggingface.co/docs/transformers/installation#install-from-source`),"
            )
        else:
            error_message = f"This example requires a minimum version of {min_version},"
        error_message += f" but the version found is {__version__}.\n"
        raise ImportError(
            error_message
            + "Check out https://github.com/huggingface/transformers/tree/main/examples#important-note for the examples corresponding to other "
            "versions of HuggingFace Transformers."
        )


@lru_cache
def get_available_devices() -> frozenset[str]:
    """
    Returns a frozenset of devices available for the current PyTorch installation.
    """
    devices = {"cpu"}  # `cpu` is always supported as a device in PyTorch

    if is_torch_cuda_available():
        devices.add("cuda")

    if is_torch_mps_available():
        devices.add("mps")

    if is_torch_xpu_available():
        devices.add("xpu")

    if is_torch_npu_available():
        devices.add("npu")

    if is_torch_hpu_available():
        devices.add("hpu")

    if is_torch_mlu_available():
        devices.add("mlu")

    if is_torch_musa_available():
        devices.add("musa")

    return frozenset(devices)<|MERGE_RESOLUTION|>--- conflicted
+++ resolved
@@ -129,13 +129,9 @@
     is_datasets_available,
     is_decord_available,
     is_detectron2_available,
-<<<<<<< HEAD
     is_diffusers_available,
-    is_eetq_available,
-=======
     is_env_variable_false,
     is_env_variable_true,
->>>>>>> ee7e67bf
     is_essentia_available,
     is_faiss_available,
     is_fbgemm_gpu_available,
