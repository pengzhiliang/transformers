--- conflicted
+++ resolved
@@ -340,12 +340,8 @@
         ("tvp", "BertTokenizer" if is_tokenizers_available() else None),
         ("udop", "UdopTokenizer" if is_tokenizers_available() else None),
         ("umt5", "T5Tokenizer" if is_tokenizers_available() else None),
-<<<<<<< HEAD
         ("vibevoice", "Qwen2TokenizerFast" if is_tokenizers_available() else None),
-        ("video_llava", "LlamaTokenizerFast" if is_tokenizers_available() else None),
-=======
         ("video_llava", "LlamaTokenizer" if is_tokenizers_available() else None),
->>>>>>> b05d2c43
         ("vilt", "BertTokenizer" if is_tokenizers_available() else None),
         ("vipllava", "LlamaTokenizer" if is_tokenizers_available() else None),
         ("visual_bert", "BertTokenizer" if is_tokenizers_available() else None),
