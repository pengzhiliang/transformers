# coding=utf-8
# Copyright 2020 The Google AI Language Team Authors, Facebook AI Research authors and The HuggingFace Inc. team.
# Copyright (c) 2020, NVIDIA CORPORATION.  All rights reserved.
#
# Licensed under the Apache License, Version 2.0 (the "License");
# you may not use this file except in compliance with the License.
# You may obtain a copy of the License at
#
#     http://www.apache.org/licenses/LICENSE-2.0
#
# Unless required by applicable law or agreed to in writing, software
# distributed under the License is distributed on an "AS IS" BASIS,
# WITHOUT WARRANTIES OR CONDITIONS OF ANY KIND, either express or implied.
# See the License for the specific language governing permissions and
# limitations under the License.
import copy
import functools
import inspect
import os
import warnings
from collections.abc import Callable
from dataclasses import dataclass
from typing import TYPE_CHECKING, Any, Optional, Union

import torch
import torch.distributed as dist
from torch import nn

from ..cache_utils import (
    Cache,
    DynamicCache,
    EncoderDecoderCache,
    QuantizedCache,
    StaticCache,
)
from ..dynamic_module_utils import (
    check_python_requirements,
    get_cached_module_file,
    get_class_in_module,
    resolve_trust_remote_code,
)
from ..integrations.deepspeed import is_deepspeed_zero3_enabled
from ..integrations.fsdp import is_fsdp_managed_module
from ..masking_utils import create_masks_for_generate
from ..pytorch_utils import isin_mps_friendly
from ..tokenization_python import ExtensionsTrie
from ..utils import (
    ModelOutput,
    TransformersKwargs,
    is_accelerate_available,
    is_hqq_available,
    is_optimum_quanto_available,
    is_torchdynamo_exporting,
    logging,
)
from .candidate_generator import (
    AssistantVocabTranslatorCache,
    AssistedCandidateGenerator,
    AssistedCandidateGeneratorDifferentTokenizers,
    CandidateGenerator,
    EarlyExitCandidateGenerator,
    PromptLookupCandidateGenerator,
    UniversalSpeculativeDecodingGenerator,
    _prepare_attention_mask,
    _prepare_token_type_ids,
)
from .configuration_utils import (
    ALL_STATIC_CACHE_IMPLEMENTATIONS,
    DEPRECATED_STATIC_CACHE_IMPLEMENTATIONS,
    STATIC_CACHE_IMPLEMENTATIONS,
    GenerationConfig,
    GenerationMode,
)
from .continuous_batching import ContinuousMixin
from .logits_process import (
    EncoderNoRepeatNGramLogitsProcessor,
    EncoderRepetitionPenaltyLogitsProcessor,
    EpsilonLogitsWarper,
    EtaLogitsWarper,
    ExponentialDecayLengthPenalty,
    ForcedBOSTokenLogitsProcessor,
    ForcedEOSTokenLogitsProcessor,
    InfNanRemoveLogitsProcessor,
    LogitNormalization,
    LogitsProcessorList,
    MinLengthLogitsProcessor,
    MinNewTokensLengthLogitsProcessor,
    MinPLogitsWarper,
    NoBadWordsLogitsProcessor,
    NoRepeatNGramLogitsProcessor,
    PrefixConstrainedLogitsProcessor,
    RepetitionPenaltyLogitsProcessor,
    SequenceBiasLogitsProcessor,
    SuppressTokensAtBeginLogitsProcessor,
    SuppressTokensLogitsProcessor,
    TemperatureLogitsWarper,
    TopHLogitsWarper,
    TopKLogitsWarper,
    TopPLogitsWarper,
    TypicalLogitsWarper,
    UnbatchedClassifierFreeGuidanceLogitsProcessor,
)
from .stopping_criteria import (
    ConfidenceCriteria,
    EosTokenCriteria,
    MaxLengthCriteria,
    MaxTimeCriteria,
    StoppingCriteria,
    StoppingCriteriaList,
    StopStringCriteria,
)


if TYPE_CHECKING:
    from ..modeling_utils import PreTrainedModel
    from ..tokenization_utils_base import PreTrainedTokenizerBase
    from .streamers import BaseStreamer

logger = logging.get_logger(__name__)

if is_accelerate_available():
    from accelerate.hooks import AlignDevicesHook, add_hook_to_module


# Variable names used to hold the cache at generation time
ALL_CACHE_NAMES = [
    "past_key_values",  # default
    "cache_params",  # mamba-based models
    "state",  # rwkv
    "mems",  # xlnet
    "past_buckets_states",  # reformer
]

GENERATION_MODES_MAPPING = {
    GenerationMode.SAMPLE: "_sample",
    GenerationMode.GREEDY_SEARCH: "_sample",
    GenerationMode.BEAM_SEARCH: "_beam_search",
    GenerationMode.BEAM_SAMPLE: "_beam_search",
    GenerationMode.ASSISTED_GENERATION: "_assisted_decoding",
    # Deprecated methods
    GenerationMode.DOLA_GENERATION: "transformers-community/dola",
    GenerationMode.CONTRASTIVE_SEARCH: "transformers-community/contrastive-search",
    GenerationMode.GROUP_BEAM_SEARCH: "transformers-community/group-beam-search",
    GenerationMode.CONSTRAINED_BEAM_SEARCH: "transformers-community/constrained-beam-search",
}


@dataclass
class GenerateDecoderOnlyOutput(ModelOutput):
    """
    Outputs of decoder-only generation models, when using non-beam methods.

    Args:
        sequences (`torch.LongTensor` of shape `(batch_size, sequence_length)`):
            The generated sequences. The second dimension (sequence_length) is either equal to `max_length` or shorter
            if all batches finished early due to the `eos_token_id`.
        scores (`tuple(torch.FloatTensor)` *optional*, returned when `output_scores=True`):
            Processed prediction scores of the language modeling head (scores for each vocabulary token before SoftMax)
            at each generation step. Tuple of `torch.FloatTensor` with up to `max_new_tokens` elements (one element for
            each generated token), with each tensor of shape `(batch_size, config.vocab_size)`.
        logits (`tuple(torch.FloatTensor)` *optional*, returned when `output_logits=True`):
            Unprocessed prediction scores of the language modeling head (scores for each vocabulary token before SoftMax)
            at each generation step. Tuple of `torch.FloatTensor` with up to `max_new_tokens` elements (one element for
            each generated token), with each tensor of shape `(batch_size, config.vocab_size)`.
        attentions (`tuple(tuple(torch.FloatTensor))`, *optional*, returned when `output_attentions=True`):
            Tuple (one element for each generated token) of tuples (one element for each layer of the decoder) of
            `torch.FloatTensor` of shape `(batch_size, num_heads, generated_length, sequence_length)`.
        hidden_states (`tuple(tuple(torch.FloatTensor))`, *optional*, returned when `output_hidden_states=True`):
            Tuple (one element for each generated token) of tuples (one element for each layer of the decoder) of
            `torch.FloatTensor` of shape `(batch_size, generated_length, hidden_size)`.
        past_key_values (`Cache`, *optional*, returned when `use_cache=True`):
            Returns the model cache, used to speed up decoding. Different models have a different cache format, check
            the model's documentation. Usually, a [`~cache_utils.Cache`] instance.
    """

    sequences: torch.LongTensor
    scores: tuple[torch.FloatTensor] | None = None
    logits: tuple[torch.FloatTensor] | None = None
    attentions: tuple[tuple[torch.FloatTensor]] | None = None
    hidden_states: tuple[tuple[torch.FloatTensor]] | None = None
    past_key_values: Cache | None = None


@dataclass
class GenerateEncoderDecoderOutput(ModelOutput):
    """
    Outputs of encoder-decoder generation models, when using non-beam methods.

    Args:
        sequences (`torch.LongTensor` of shape `(batch_size*num_return_sequences, sequence_length)`):
            The generated sequences. The second dimension (sequence_length) is either equal to `max_length` or shorter
            if all batches finished early due to the `eos_token_id`.
        scores (`tuple(torch.FloatTensor)` *optional*, returned when `output_scores=True`):
            Processed prediction scores of the language modeling head (scores for each vocabulary token before SoftMax)
            at each generation step. Tuple of `torch.FloatTensor` with up to `max_new_tokens` elements (one element for
            each generated token), with each tensor of shape `(batch_size, config.vocab_size)`.
        logits (`tuple(torch.FloatTensor)` *optional*, returned when `output_logits=True`):
            Unprocessed prediction scores of the language modeling head (scores for each vocabulary token before SoftMax)
            at each generation step. Tuple of `torch.FloatTensor` with up to `max_new_tokens` elements (one element for
            each generated token), with each tensor of shape `(batch_size, config.vocab_size)`.
        encoder_attentions (`tuple(torch.FloatTensor)`, *optional*, returned when `output_attentions=True`):
            Tuple of `torch.FloatTensor` (one for each layer of the decoder) of shape `(batch_size, num_heads,
            sequence_length, sequence_length)`.
        encoder_hidden_states (`tuple(torch.FloatTensor)`, *optional*, returned when `output_hidden_states=True`):
            Tuple of `torch.FloatTensor` (one for the output of the embeddings + one for the output of each layer) of
            shape `(batch_size, sequence_length, hidden_size)`.
        decoder_attentions (`tuple(tuple(torch.FloatTensor))`, *optional*, returned when `output_attentions=True`):
            Tuple (one element for each generated token) of tuples (one element for each layer of the decoder) of
            `torch.FloatTensor` of shape `(batch_size, num_heads, generated_length, sequence_length)`.
        cross_attentions (`tuple(tuple(torch.FloatTensor))`, *optional*, returned when `output_attentions=True`):
            Tuple (one element for each generated token) of tuples (one element for each layer of the decoder) of
            `torch.FloatTensor` of shape `(batch_size, num_heads, generated_length, sequence_length)`.
        decoder_hidden_states (`tuple(tuple(torch.FloatTensor))`, *optional*, returned when `output_hidden_states=True`):
            Tuple (one element for each generated token) of tuples (one element for each layer of the decoder) of
            `torch.FloatTensor` of shape `(batch_size, generated_length, hidden_size)`.
        past_key_values (`Cache`, *optional*, returned when `use_cache=True`):
            Returns the model cache, used to speed up decoding. Different models have a different cache format, check
            the model's documentation. Usually, a [`~cache_utils.Cache`] instance.
    """

    sequences: torch.LongTensor
    scores: tuple[torch.FloatTensor] | None = None
    logits: tuple[torch.FloatTensor] | None = None
    encoder_attentions: tuple[torch.FloatTensor] | None = None
    encoder_hidden_states: tuple[torch.FloatTensor] | None = None
    decoder_attentions: tuple[tuple[torch.FloatTensor]] | None = None
    cross_attentions: tuple[tuple[torch.FloatTensor]] | None = None
    decoder_hidden_states: tuple[tuple[torch.FloatTensor]] | None = None
    past_key_values: Cache | None = None


@dataclass
class GenerateBeamDecoderOnlyOutput(ModelOutput):
    """
    Outputs of decoder-only generation models, when using beam methods.

    Args:
        sequences (`torch.LongTensor` of shape `(batch_size*num_return_sequences, sequence_length)`):
            The generated sequences. The second dimension (sequence_length) is either equal to `max_length` or shorter
            if all batches finished early due to the `eos_token_id`.
        sequences_scores (`torch.FloatTensor` of shape `(batch_size*num_return_sequences)`, *optional*, returned when `output_scores=True`):
            Final beam scores of the generated `sequences`.
        scores (`tuple(torch.FloatTensor)` *optional*, returned when `output_scores=True`):
            Beam transition scores for each vocabulary token at each generation step. Beam transition scores consisting
            of log probabilities of tokens conditioned on log softmax of previously generated tokens in this beam.
            Tuple of `torch.FloatTensor` with up to `max_new_tokens` elements (one element for each generated token),
            with each tensor of shape `(batch_size*num_beams, config.vocab_size)`.
        logits (`tuple(torch.FloatTensor)` *optional*, returned when `output_logits=True`):
            Unprocessed prediction scores of the language modeling head (scores for each vocabulary token before SoftMax)
            at each generation step. Tuple of `torch.FloatTensor` with up to `max_new_tokens` elements (one element for
            each generated token), with each tensor of shape `(batch_size*num_beams, config.vocab_size)`.
        beam_indices (`torch.LongTensor`, *optional*, returned when `output_scores=True`):
            Beam indices of generated token id at each generation step. `torch.LongTensor` of shape
            `(batch_size*num_return_sequences, sequence_length)`.
        attentions (`tuple(tuple(torch.FloatTensor))`, *optional*, returned when `output_attentions=True`):
            Tuple (one element for each generated token) of tuples (one element for each layer of the decoder) of
            `torch.FloatTensor` of shape `(batch_size*num_beams, num_heads, generated_length, sequence_length)`.
        hidden_states (`tuple(tuple(torch.FloatTensor))`, *optional*, returned when `output_hidden_states=True`):
            Tuple (one element for each generated token) of tuples (one element for each layer of the decoder) of
            `torch.FloatTensor` of shape `(batch_size*num_beams*num_return_sequences, generated_length, hidden_size)`.
        past_key_values (`Cache`, *optional*, returned when `use_cache=True`):
            Returns the model cache, used to speed up decoding. Different models have a different cache format, check
            the model's documentation. Usually, a [`~cache_utils.Cache`] instance.
    """

    sequences: torch.LongTensor
    sequences_scores: torch.FloatTensor | None = None
    scores: tuple[torch.FloatTensor] | None = None
    logits: tuple[torch.FloatTensor] | None = None
    beam_indices: torch.LongTensor | None = None
    attentions: tuple[tuple[torch.FloatTensor]] | None = None
    hidden_states: tuple[tuple[torch.FloatTensor]] | None = None
    past_key_values: Cache | None = None


@dataclass
class GenerateBeamEncoderDecoderOutput(ModelOutput):
    """
    Outputs of encoder-decoder generation models, when using beam methods.

    Args:
        sequences (`torch.LongTensor` of shape `(batch_size*num_return_sequences, sequence_length)`):
            The generated sequences. The second dimension (sequence_length) is either equal to `max_length` or shorter
            if all batches finished early due to the `eos_token_id`.
        sequences_scores (`torch.FloatTensor` of shape `(batch_size*num_return_sequences)`, *optional*, returned when `output_scores=True`):
            Final beam scores of the generated `sequences`.
        scores (`tuple(torch.FloatTensor)` *optional*, returned when `output_scores=True`):
            Beam transition scores for each vocabulary token at each generation step. Beam transition scores consisting
            of log probabilities of tokens conditioned on log softmax of previously generated tokens in this beam.
            Tuple of `torch.FloatTensor` with up to `max_new_tokens` elements (one element for each generated token),
            with each tensor of shape `(batch_size*num_beams, config.vocab_size)`.
        logits (`tuple(torch.FloatTensor)` *optional*, returned when `output_logits=True`):
            Unprocessed prediction scores of the language modeling head (scores for each vocabulary token before SoftMax)
            at each generation step. Tuple of `torch.FloatTensor` with up to `max_new_tokens` elements (one element for
            each generated token), with each tensor of shape `(batch_size*num_beams, config.vocab_size)`.
        beam_indices (`torch.LongTensor`, *optional*, returned when `output_scores=True`):
            Beam indices of generated token id at each generation step. `torch.LongTensor` of shape
            `(batch_size*num_return_sequences, sequence_length)`.
        encoder_attentions (`tuple(torch.FloatTensor)`, *optional*, returned when `output_attentions=True`):
            Tuple of `torch.FloatTensor` (one for each layer of the decoder) of shape `(batch_size, num_heads,
            sequence_length, sequence_length)`.
        encoder_hidden_states (`tuple(torch.FloatTensor)`, *optional*, returned when `output_hidden_states=True`):
            Tuple of `torch.FloatTensor` (one for the output of the embeddings + one for the output of each layer) of
            shape `(batch_size*num_beams*num_return_sequences, sequence_length, hidden_size)`.
        decoder_attentions (`tuple(tuple(torch.FloatTensor))`, *optional*, returned when `output_attentions=True`):
            Tuple (one element for each generated token) of tuples (one element for each layer of the decoder) of
            `torch.FloatTensor` of shape `(batch_size*num_beams*num_return_sequences, num_heads, generated_length,
            sequence_length)`.
        cross_attentions (`tuple(tuple(torch.FloatTensor))`, *optional*, returned when `output_attentions=True`):
            Tuple (one element for each generated token) of tuples (one element for each layer of the decoder) of
            `torch.FloatTensor` of shape `(batch_size, num_heads, generated_length, sequence_length)`.
        decoder_hidden_states (`tuple(tuple(torch.FloatTensor))`, *optional*, returned when `output_hidden_states=True`):
            Tuple (one element for each generated token) of tuples (one element for each layer of the decoder) of
            `torch.FloatTensor` of shape `(batch_size*num_beams*num_return_sequences, generated_length, hidden_size)`.
        past_key_values (`Cache`, *optional*, returned when `use_cache=True`):
            Returns the model cache, used to speed up decoding. Different models have a different cache format, check
            the model's documentation. Usually, a [`~cache_utils.Cache`] instance.
    """

    sequences: torch.LongTensor
    sequences_scores: torch.FloatTensor | None = None
    scores: tuple[torch.FloatTensor] | None = None
    logits: tuple[torch.FloatTensor] | None = None
    beam_indices: torch.LongTensor | None = None
    encoder_attentions: tuple[torch.FloatTensor] | None = None
    encoder_hidden_states: tuple[torch.FloatTensor] | None = None
    decoder_attentions: tuple[tuple[torch.FloatTensor]] | None = None
    cross_attentions: tuple[tuple[torch.FloatTensor]] | None = None
    decoder_hidden_states: tuple[tuple[torch.FloatTensor]] | None = None
    past_key_values: Cache | None = None


# Typing shortcuts
GenerateNonBeamOutput = Union[GenerateDecoderOnlyOutput, GenerateEncoderDecoderOutput]
GenerateBeamOutput = Union[GenerateBeamDecoderOnlyOutput, GenerateBeamEncoderDecoderOutput]
GenerateOutput = Union[GenerateNonBeamOutput, GenerateBeamOutput]


class GenerationMixin(ContinuousMixin):
    """
    A class containing all functions for auto-regressive text generation, to be used as a mixin in model classes.
    Inheriting from this class causes the model to have special generation-related behavior, such as loading a
    `GenerationConfig` at initialization time or ensuring `generate`-related tests are run in `transformers` CI.

    A model class should inherit from `GenerationMixin` to enable calling methods like `generate`, or when it
    has defined a custom `generate` method that relies on `GenerationMixin`, directly or indirectly, which
    approximately shares the same interface to public methods like `generate`. Three examples:
        - `LlamaForCausalLM` should inherit from `GenerationMixin` to enable calling `generate` and other public
            methods in the mixin;
        - `BlipForQuestionAnswering` has a custom `generate` method that approximately shares the same interface as
           `GenerationMixin.generate` (it has a few extra arguments, and the same output). That function also calls
           `GenerationMixin.generate` indirectly, through an inner model. As such, `BlipForQuestionAnswering` should
           inherit from `GenerationMixin` to benefit from all generation-related automation in our codebase;
        - `BarkModel` has a custom `generate` method and one of its inner models calls `GenerationMixin.generate`.
            However, its `generate` does not share the same interface as `GenerationMixin.generate`. In this case,
            `BarkModel` should NOT inherit from `GenerationMixin`, as it breaks the `generate` interface.

    The class exposes [`~generation.GenerationMixin.generate`], which can be used for:
        - *greedy decoding* if `num_beams=1` and `do_sample=False`
        - *multinomial sampling* if `num_beams=1` and `do_sample=True`
        - *beam-search decoding* if `num_beams>1` and `do_sample=False`
        - *beam-search multinomial sampling* if `num_beams>1` and `do_sample=True`
        - *assisted decoding* if `assistant_model` or `prompt_lookup_num_tokens` is passed to `.generate()`

    To learn more about decoding strategies refer to the [text generation strategies guide](../generation_strategies).
    """

    # Should be overwritten by models that can generate non-text output
    output_modalities = ("text",)

    def adjust_generation_fn(
        self,
        generation_config,
        from_auto_class,
        from_pipeline,
        pretrained_model_name_or_path,
        cache_dir,
        force_download,
        proxies,
        local_files_only,
        token,
        revision,
        subfolder,
        trust_remote_code,
        **kwargs,
    ):
        if self.can_generate() and generation_config is not None:
            self.generation_config = self.generation_config.from_dict(generation_config.to_dict())
        elif self.can_generate() and pretrained_model_name_or_path is not None:
            repo_loading_kwargs = {
                "cache_dir": cache_dir,
                "force_download": force_download,
                "proxies": proxies,
                "local_files_only": local_files_only,
                "token": token,
                "revision": revision,
                "subfolder": subfolder,
                **kwargs,
            }
            # Load generation config
            try:
                self.generation_config = GenerationConfig.from_pretrained(
                    pretrained_model_name_or_path,
                    _from_auto=from_auto_class,
                    _from_pipeline=from_pipeline,
                    **repo_loading_kwargs,
                )
            except OSError:
                # `self` already has a generation config created from model config, but model config will
                # not contain any generation-specific params. These are popped at config's `__init__`.
                # Thus we have to load from `config.json` and create a generation config from it (for BART)
                logger.info(
                    "Generation config file not found, using a generation config created from the model config."
                )
                self.generation_config = GenerationConfig.from_pretrained(
                    pretrained_model_name_or_path,
                    config_file_name="config.json",
                    _from_auto=from_auto_class,
                    _from_pipeline=from_pipeline,
                    _from_model_config=True,
                    **repo_loading_kwargs,
                )

            # Load custom generate function if `pretrained_model_name_or_path` defines it (and override `generate`)
            if hasattr(self, "load_custom_generate") and trust_remote_code:
                try:
                    custom_generate = self.load_custom_generate(
                        pretrained_model_name_or_path, trust_remote_code=trust_remote_code, **repo_loading_kwargs
                    )
                    self.generate = functools.partial(custom_generate, model=self)
                except OSError:  # there is no custom generate function
                    pass

    def load_custom_generate(
        self,
        pretrained_model_name_or_path: str | os.PathLike | None = None,
        trust_remote_code: bool | None = None,
        **kwargs,
    ) -> Callable:
        """
        Loads and returns a custom generate function, given a model repo.

        Args:
            pretrained_model_name_or_path (`str` or `os.PathLike`):
                 Can be either:
                    - A string, the *model id* of a pretrained model hosted inside a model repo on huggingface.co.
                    - A path to a *directory* containing model weights saved using
                      [`~PreTrainedModel.save_pretrained`], e.g., `./my_model_directory/`.
            trust_remote_code (`bool`, *optional*):
                Whether or not to allow for custom models defined on the Hub in their own modeling files. This option
                should only be set to `True` for repositories you trust and in which you have read the code, as it will
                execute code present on the Hub on your local machine.
            **kwargs:
                Additional keyword arguments for remote code loading.

        Raises:
            OSError: If `pretrained_model_name_or_path` does not contain a `custom_generate` subdirectory.

        Returns:
            A callable that can be used to generate text.
        """
        # Fetches the generate.py file from the model repo. If it doesn't exist, a file in `.no_exist` cache directory
        # is created (preventing future hub requests), and an OSError is raised.
        try:
            module = get_cached_module_file(
                pretrained_model_name_or_path, module_file="custom_generate/generate.py", **kwargs
            )
        except OSError:
            raise OSError(
                f"`{pretrained_model_name_or_path}` does not contain a `custom_generate` subdirectory with a "
                "`generate.py` file, can't load the custom generate function."
            )

        # Handle opt-in `trust_remote_code` and related exceptions
        is_local_code = os.path.exists(pretrained_model_name_or_path)
        error_message = (
            f"The repository `{pretrained_model_name_or_path}` contains custom generation code that will override "
            "the default `generate` method."
        )
        resolve_trust_remote_code(
            trust_remote_code,
            pretrained_model_name_or_path,
            has_local_code=is_local_code,
            has_remote_code=not is_local_code,
            error_message=error_message,
        )

        # Load the custom generate function
        check_python_requirements(
            pretrained_model_name_or_path, requirements_file="custom_generate/requirements.txt", **kwargs
        )
        custom_generate_function = get_class_in_module("generate", module)
        return custom_generate_function

    def _cache_dependant_input_preparation(
        self,
        input_ids: torch.LongTensor,
        inputs_embeds: torch.FloatTensor | None,
        cache_position: torch.LongTensor | None,
    ) -> tuple[torch.FloatTensor, torch.LongTensor]:
        """
        Generic cache-dependent input preparation
        The code is put in a separate function to allow granular unit testing
        as it needs a different implementation to be exportable.

        If we have cache: let's slice `input_ids` through `cache_position`, to keep only the unprocessed tokens
        - Exception 1: when passing input_embeds, input_ids may be missing entries
        - Exception 2: some generation methods do special slicing of input_ids, so we don't need to do it here
        - Exception 3: with synced GPUs cache_position may go out of bounds, but we only want dummy token in that case.
        - Exception 4: If input_embeds are passed then slice it through `cache_position`, to keep only the unprocessed tokens and
          generate the first token for each sequence. Later use the generated Input ids for continuation.

        The current implementation does not rely on ``self`` and could be
        a class method. It is left as a standard method to be easily rewritten.
        """
        if is_torchdynamo_exporting():
            return self._cache_dependant_input_preparation_exporting(input_ids, inputs_embeds, cache_position)
        if inputs_embeds is not None and input_ids.shape[1] == 0:  # Exception 4
            inputs_embeds = inputs_embeds[:, -cache_position.shape[0] :]
        elif (
            inputs_embeds is not None  # Exception 1
            or (cache_position[-1] >= input_ids.shape[1])  # Exception 3
        ):
            input_ids = input_ids[:, -cache_position.shape[0] :]
        elif input_ids.shape[1] != cache_position.shape[0]:  # Default case (the "else", a no op, is Exception 2)
            input_ids = input_ids[:, cache_position]
        return inputs_embeds, input_ids

    def _cache_dependant_input_preparation_exporting(
        self,
        input_ids: torch.LongTensor,
        inputs_embeds: torch.FloatTensor | None,
        cache_position: torch.LongTensor | None,
    ) -> tuple[torch.FloatTensor, torch.LongTensor]:
        """
        This method implements method ``_cache_dependant_input_preparation``
        with :func:`torch.cond` to make it exportable with :func:`torch.export.export`.
        The code is put in a separate function to allow granular unit testing.
        """
        if inputs_embeds is None:
            input_ids = input_ids[:, cache_position]
        else:
            # This is the code we need to implemented with torch.cond.
            # if input_ids.shape[1] == 0:
            #     inputs_embeds = inputs_embeds[:, -cache_position.shape[0] :]
            # else:
            #     if cache_position[-1] >= input_ids.shape[1]:
            #         input_ids = input_ids[:, -cache_position.shape[0] :]
            #     else:
            #         if input_ids.shape[1] != cache_position.shape[0]:
            #             input_ids = input_ids[:, cache_position]
            # We need to clone the outputs to avoid aliasing.
            def branch_1(inputs_embeds, cache_position):
                return inputs_embeds[:, -cache_position.shape[0] :].clone()

            def branch_2(input_ids, cache_position):
                return input_ids[:, -cache_position.shape[0] :].clone()

            def branch_3(input_ids, cache_position):
                return input_ids[:, cache_position].clone()

            inputs_embeds, input_ids = torch.cond(
                input_ids.shape[1] == 0,
                (
                    lambda input_ids, inputs_embeds, cache_position: (
                        branch_1(inputs_embeds, cache_position),
                        input_ids.clone(),
                    )
                ),
                (
                    lambda input_ids, inputs_embeds, cache_position: (
                        inputs_embeds,
                        torch.cond(
                            cache_position[-1] >= input_ids.shape[1],
                            branch_2,
                            lambda input_ids, cache_position: (
                                torch.cond(
                                    input_ids.shape[1] != cache_position.shape[0],
                                    branch_3,
                                    (lambda input_ids, cache_position: input_ids.clone()),
                                    [input_ids, cache_position],
                                )
                            ),
                            [input_ids, cache_position],
                        ),
                    )
                ),
                [input_ids, inputs_embeds, cache_position],
            )
        return inputs_embeds, input_ids

    def prepare_inputs_for_generation(
        self,
        input_ids: torch.LongTensor,
        past_key_values: Cache | None = None,
        attention_mask: torch.LongTensor | None = None,
        inputs_embeds: torch.FloatTensor | None = None,
        cache_position: torch.LongTensor | None = None,
        **kwargs,
    ):
        """
        Prepare the model inputs for generation. Notable steps include selecting the correct input key and cloning when appropriate,
        creating position_ids from the attention_mask when missing, slicing inputs and converting 2D attention masks to 4D for
        compilable caches, and finally forwarding all additional keyword arguments unchanged to the model's forward pass.

        See the forward pass in the model documentation for expected arguments (different models might have different
        requirements for e.g. `past_key_values`). This function should work as is for most LLMs.
        """

        # 1. Handle BC:
        model_inputs = {}
        model_inputs["cache_position"] = cache_position

        # 2. Generic cache-dependent input preparation
        if past_key_values is not None:
            model_inputs["past_key_values"] = past_key_values
        # We check `use_cache` below because some stateful models (like `recurrent_gemma`) expect input slicing if
        # their caching mechanism is used. To define `use_cache`, the user-defined argument takes precedence.
        use_cache = kwargs.get("use_cache")
        if use_cache is None:
            use_cache = getattr(self.config, "use_cache", False)
        if past_key_values is not None or use_cache:
            # TODO (joao): handle the case where cache length == input_ids length. The function below results in an
            # exception because we get empty input_ids after slicing. In essence, we need to roll back the cache 1
            # token to recompute the logits for the first token to be generated (but not all caches support roll backs)
            inputs_embeds, input_ids = self._cache_dependant_input_preparation(
                input_ids, inputs_embeds, cache_position
            )

        # 3. Prepare base model inputs
        input_ids_key = "decoder_input_ids" if self.config.is_encoder_decoder else "input_ids"
        # if `inputs_embeds` are passed, we only want to use them in the 1st generation step for every prompt.
        if not self.config.is_encoder_decoder:
            if inputs_embeds is not None and len(cache_position) == inputs_embeds.shape[1]:
                model_inputs[input_ids_key] = None
                model_inputs["inputs_embeds"] = inputs_embeds
            else:
                # `clone` calls in this function ensure a consistent stride. See #32227
                model_inputs[input_ids_key] = input_ids.clone(memory_format=torch.contiguous_format)
                model_inputs["inputs_embeds"] = None
        else:
            model_inputs[input_ids_key] = input_ids.clone(memory_format=torch.contiguous_format)

        # 4. Create missing `position_ids` on the fly
        encoder_attention_mask = attention_mask if self.config.is_encoder_decoder else None
        attention_mask = (
            kwargs.pop("decoder_attention_mask", None) if self.config.is_encoder_decoder else attention_mask
        )
        attention_mask_key = "decoder_attention_mask" if self.config.is_encoder_decoder else "attention_mask"
        position_ids_key = "decoder_position_ids" if self.config.is_encoder_decoder else "position_ids"
        if (
            attention_mask is not None
            and kwargs.get(position_ids_key) is None
            and position_ids_key in set(inspect.signature(self.forward).parameters.keys())
        ):
            position_ids = attention_mask.long().cumsum(-1) - 1
            position_ids.masked_fill_(attention_mask == 0, 1)
            kwargs[position_ids_key] = position_ids  # placed in kwargs for further processing (see below)

        # 5. Slice model inputs if it's an input that should have the same length as `input_ids`
        for model_input_name in ["position_ids", "token_type_ids", "decoder_position_ids"]:
            model_input = kwargs.get(model_input_name)
            if model_input is not None:
                if past_key_values is not None or use_cache:
                    current_input_length = (
                        model_inputs["inputs_embeds"].shape[1]
                        if model_inputs.get("inputs_embeds") is not None
                        else model_inputs[input_ids_key].shape[1]
                    )
                    model_input = model_input[:, -current_input_length:]
                    model_input = model_input.clone(memory_format=torch.contiguous_format)
                model_inputs[model_input_name] = model_input

        # 6. Create 4D attention mask is we are using a compilable cache (important for performant compiled forward
        # pass)
        if (
            isinstance(past_key_values, Cache)
            and past_key_values.is_compileable
            and attention_mask is not None
            and attention_mask.ndim == 2
        ):
            if not self.config.is_encoder_decoder and model_inputs["inputs_embeds"] is not None:
                batch_size, sequence_length, _ = model_inputs["inputs_embeds"].shape
            else:
                batch_size, sequence_length = model_inputs[input_ids_key].shape[:2]

            # Create the causal mask with fixed shape in advance, to reduce recompilations. If the function to create
            # the 4D causal mask exists, it should be present in the base model (XXXModel class) or in its decoder.
            base_model = getattr(self, self.base_model_prefix, self)
            decoder = base_model.get_decoder() if hasattr(base_model, "get_decoder") else None
            causal_mask_creation_function = getattr(
                base_model, "_prepare_4d_causal_attention_mask_with_cache_position", None
            )
            if causal_mask_creation_function is None and decoder is not None:  # it may be in the decoder
                causal_mask_creation_function = getattr(
                    decoder, "_prepare_4d_causal_attention_mask_with_cache_position", None
                )

            # If it's not defined, it means the model uses the new general mask API
            if causal_mask_creation_function is None:  # can't be found
                token_type_ids = model_inputs.get("token_type_ids")
                position_ids = model_inputs.get(position_ids_key)
                # Some models may overwrite the general one
                causal_mask_creation_function = getattr(self, "create_masks_for_generate", create_masks_for_generate)
                attention_mask = causal_mask_creation_function(
                    config=self.config,
                    # we only need batch size, seq_length and dtype here - we don't care about the values of the embeddings
                    input_embeds=torch.empty((batch_size, sequence_length), dtype=self.dtype),
                    attention_mask=attention_mask,
                    cache_position=cache_position,
                    past_key_values=past_key_values,
                    position_ids=position_ids,
                    token_type_ids=token_type_ids,
                )
            else:
                attention_mask = causal_mask_creation_function(
                    attention_mask,
                    sequence_length=sequence_length,
                    target_length=past_key_values.get_max_cache_shape(),
                    dtype=self.dtype,
                    cache_position=cache_position,
                    batch_size=batch_size,
                    config=self.config,
                    past_key_values=past_key_values,
                )
        if attention_mask is not None:
            model_inputs[attention_mask_key] = attention_mask

        if encoder_attention_mask is not None:
            model_inputs["attention_mask"] = encoder_attention_mask

        # 7. Forward ALL kwargs that are uninitialized (e.g. `use_cache`).
        for key, value in kwargs.items():
            if key not in model_inputs:
                model_inputs[key] = value

        # 8. Remove unexpected `generate` inputs (TODO @joao: fix trainer and examples)
        model_inputs.pop("labels", None)
        return model_inputs

    def _prepare_model_inputs(
        self,
        inputs: torch.Tensor | None = None,
        bos_token_id: torch.Tensor | None = None,
        model_kwargs: dict[str, torch.Tensor] | None = None,
    ) -> tuple[torch.Tensor, str | None, dict[str, torch.Tensor]]:
        """
        This function extracts the model-specific `inputs` for generation.
        """
        # 1. retrieve all kwargs that are non-None or non-model input related.
        # some encoder-decoder models have different names for model and encoder
        if (
            self.config.is_encoder_decoder
            and hasattr(self, "encoder")
            and self.encoder.main_input_name != self.main_input_name
        ):
            input_name = self.encoder.main_input_name
        else:
            input_name = self.main_input_name

        model_kwargs = {k: v for k, v in model_kwargs.items() if v is not None or k != input_name}

        # 2. check whether model_input_name is passed as kwarg
        # if yes and `inputs` is None use kwarg inputs
        inputs_kwarg = model_kwargs.pop(input_name, None)
        if inputs_kwarg is not None and inputs is not None:
            raise ValueError(
                f"`inputs`: {inputs}` were passed alongside {input_name} which is not allowed. "
                f"Make sure to either pass {inputs} or {input_name}=..."
            )
        elif inputs_kwarg is not None:
            inputs = inputs_kwarg

        # 3. In the presence of `inputs_embeds` for text models:
        # - decoder-only models should complain if the user attempts to pass `inputs_embeds`, but the model
        # doesn't have its forwarding implemented. `inputs_embeds` is kept in `model_kwargs` and can coexist with
        # input_ids (`inputs_embeds` will be used in the 1st generation step, as opposed to `input_ids`)
        # - encoder-decoder models should complain if the user attempts to pass `inputs_embeds` and `input_ids`, and
        # pull the former to inputs. It will be used in place of `input_ids` to get the encoder hidden states.
        if input_name == "input_ids" and "inputs_embeds" in model_kwargs:
            if model_kwargs["inputs_embeds"] is None:
                model_kwargs.pop("inputs_embeds")
            elif not self.config.is_encoder_decoder:
                has_inputs_embeds_forwarding = "inputs_embeds" in set(
                    inspect.signature(self.prepare_inputs_for_generation).parameters.keys()
                )
                if not has_inputs_embeds_forwarding:
                    raise ValueError(
                        f"You passed `inputs_embeds` to `.generate()`, but the model class {self.__class__.__name__} "
                        "doesn't have its forwarding implemented. See the GPT2 implementation for an example "
                        "(https://github.com/huggingface/transformers/pull/21405), and feel free to open a PR with it!"
                    )
                # In this case, `input_ids` is moved to the `model_kwargs`, so a few automations (like the creation of
                # the attention mask) can rely on the actual model input.
                model_kwargs["input_ids"] = self._maybe_initialize_input_ids_for_generation(
                    inputs, bos_token_id, model_kwargs=model_kwargs
                )
                inputs, input_name = model_kwargs["inputs_embeds"], "inputs_embeds"
            else:
                if inputs is not None:
                    raise ValueError("You passed `inputs_embeds` and `input_ids` to `.generate()`. Please pick one.")
                inputs, input_name = model_kwargs["inputs_embeds"], "inputs_embeds"

        # 4. if `inputs` is still None, try to create `input_ids` from BOS token
        inputs = self._maybe_initialize_input_ids_for_generation(inputs, bos_token_id, model_kwargs)
        return inputs, input_name, model_kwargs

    def _maybe_initialize_input_ids_for_generation(
        self,
        inputs: torch.Tensor | None = None,
        bos_token_id: torch.Tensor | None = None,
        model_kwargs: dict[str, torch.Tensor] | None = None,
    ) -> torch.LongTensor:
        """Initializes input ids for generation, if necessary."""
        if inputs is not None:
            return inputs

        encoder_outputs = model_kwargs.get("encoder_outputs")
        if self.config.is_encoder_decoder and encoder_outputs is not None:
            # make dummy input_ids with value -100, as a sanity check ensuring that they won't be used for encoding
            shape = encoder_outputs.last_hidden_state.size()[:-1]
            return torch.ones(shape, dtype=torch.long, device=self.device) * -100

        # If there is some tensor in `model_kwargs`, we can infer the batch size from it. This is helpful with
        # soft-prompting or in multimodal implementations built on top of decoder-only language models.
        batch_size = 1
        for value in model_kwargs.values():
            if isinstance(value, torch.Tensor):
                batch_size = value.shape[0]
                break

        if "inputs_embeds" in model_kwargs:
            return torch.ones((batch_size, 0), dtype=torch.long, device=self.device)

        if bos_token_id is None:
            raise ValueError("`bos_token_id` has to be defined when no `input_ids` are provided.")

        return torch.ones((batch_size, 1), dtype=torch.long, device=self.device) * bos_token_id

    def _prepare_attention_mask_for_generation(
        self,
        inputs_tensor: torch.Tensor,
        generation_config: GenerationConfig,
        model_kwargs: dict[str, Any],
    ) -> torch.LongTensor:
        pad_token_id = generation_config._pad_token_tensor
        eos_token_id = generation_config._eos_token_tensor

        # `input_ids` may be present in the model kwargs, instead of being the main input (e.g. multimodal model)
        if "input_ids" in model_kwargs and model_kwargs["input_ids"].shape[1] > 0:
            inputs_tensor = model_kwargs["input_ids"]

        # No information for attention mask inference -> return default attention mask
        default_attention_mask = torch.ones(inputs_tensor.shape[:2], dtype=torch.long, device=inputs_tensor.device)
        if pad_token_id is None:
            return default_attention_mask

        is_input_ids = len(inputs_tensor.shape) == 2 and inputs_tensor.dtype in [torch.int, torch.long]
        if not is_input_ids:
            return default_attention_mask

        is_pad_token_in_inputs = (pad_token_id is not None) and (
            isin_mps_friendly(elements=inputs_tensor, test_elements=pad_token_id).any()
        )
        is_pad_token_not_equal_to_eos_token_id = (eos_token_id is None) or ~(
            isin_mps_friendly(elements=eos_token_id, test_elements=pad_token_id).any()
        )
        can_infer_attention_mask = is_pad_token_in_inputs * is_pad_token_not_equal_to_eos_token_id
        attention_mask_from_padding = inputs_tensor.ne(pad_token_id).long()

        attention_mask = (
            attention_mask_from_padding * can_infer_attention_mask + default_attention_mask * ~can_infer_attention_mask
        )
        return attention_mask

    def _prepare_encoder_decoder_kwargs_for_generation(
        self,
        inputs_tensor: torch.Tensor,
        model_kwargs,
        model_input_name: str | None,
        generation_config: GenerationConfig,
    ) -> dict[str, Any]:
        # 1. get encoder
        encoder = self.get_encoder()
        # Compatibility with Accelerate big model inference: we need the encoder to outputs stuff on the same device
        # as the inputs.
        if hasattr(self, "hf_device_map"):
            if hasattr(encoder, "_hf_hook"):
                encoder._hf_hook.io_same_device = True
            else:
                add_hook_to_module(encoder, AlignDevicesHook(io_same_device=True))

        # 2. Prepare encoder args and encoder kwargs from model kwargs and generation config.
        irrelevant_prefix = ["decoder_", "cross_attn", "use_cache"]
        encoder_kwargs = {
            argument: value
            for argument, value in model_kwargs.items()
            if not any(argument.startswith(p) for p in irrelevant_prefix)
        }
        encoder_signature = set(inspect.signature(encoder.forward).parameters)
        encoder_accepts_wildcard = "kwargs" in encoder_signature or "model_kwargs" in encoder_signature
        if not encoder_accepts_wildcard:
            encoder_kwargs = {
                argument: value for argument, value in encoder_kwargs.items() if argument in encoder_signature
            }
        encoder_kwargs["output_attentions"] = generation_config.output_attentions
        encoder_kwargs["output_hidden_states"] = generation_config.output_hidden_states

        # 3. make sure that encoder returns `ModelOutput`
        model_input_name = model_input_name if model_input_name is not None else self.main_input_name
        encoder_kwargs["return_dict"] = True
        encoder_kwargs[model_input_name] = inputs_tensor
        model_kwargs["encoder_outputs"]: ModelOutput = encoder(**encoder_kwargs)  # type: ignore

        return model_kwargs

    def _prepare_decoder_input_ids_for_generation(
        self,
        batch_size: int,
        model_input_name: str,
        model_kwargs: dict[str, torch.Tensor],
        decoder_start_token_id: torch.Tensor,
        device: torch.device | None = None,
    ) -> tuple[torch.LongTensor, dict[str, torch.Tensor]]:
        """Prepares `decoder_input_ids` for generation with encoder-decoder models"""
        # 1. Check whether the user has defined `decoder_input_ids` manually. To facilitate in terms of input naming,
        # we also allow the user to pass it under `input_ids`, if the encoder does not use it as the main input.
        if model_kwargs is not None and "decoder_input_ids" in model_kwargs:
            decoder_input_ids = model_kwargs.pop("decoder_input_ids")
        elif "input_ids" in model_kwargs and model_input_name != "input_ids":
            decoder_input_ids = model_kwargs.pop("input_ids")
        else:
            decoder_input_ids = None

        # 2. `decoder_start_token_id` must have shape (batch_size, 1)
        if device is None:
            device = self.device
        if decoder_start_token_id.ndim == 1:
            if decoder_start_token_id.shape[0] != batch_size:
                raise ValueError(
                    f"`decoder_start_token_id` expected to have length {batch_size} but got {decoder_start_token_id.shape[0]}"
                )
            decoder_start_token_id = decoder_start_token_id.view(-1, 1)
        else:
            decoder_start_token_id = (
                torch.ones((batch_size, 1), dtype=torch.long, device=device) * decoder_start_token_id
            )

        # 3. Encoder-decoder models expect the `decoder_input_ids` to start with a special token. Let's ensure that.
        # no user input -> use decoder_start_token_id as decoder_input_ids
        if decoder_input_ids is None:
            decoder_input_ids = decoder_start_token_id
        # exception: Donut checkpoints have task-specific decoder starts and don't expect a BOS token. Note that the
        # original checkpoints can't be detected through `self.__class__.__name__.lower()`, needing custom logic.
        # See: https://github.com/huggingface/transformers/pull/31470
        elif "donut" in self.__class__.__name__.lower() or (
            self.config.model_type == "vision-encoder-decoder" and "donut" in self.config.encoder.model_type.lower()
        ):
            pass
        elif self.config.model_type == "whisper":
            pass
        # user input but doesn't start with decoder_start_token_id -> prepend decoder_start_token_id (and adjust
        # decoder_attention_mask if provided)
        elif (decoder_input_ids[:, 0] != decoder_start_token_id[:, 0]).all().item():
            decoder_input_ids = torch.cat([decoder_start_token_id, decoder_input_ids], dim=-1)
            if "decoder_attention_mask" in model_kwargs:
                decoder_attention_mask = model_kwargs["decoder_attention_mask"]
                decoder_attention_mask = torch.cat(
                    (torch.ones_like(decoder_attention_mask)[:, :1], decoder_attention_mask),
                    dim=-1,
                )
                model_kwargs["decoder_attention_mask"] = decoder_attention_mask

        return decoder_input_ids, model_kwargs

    @staticmethod
    def _expand_inputs_for_generation(
        expand_size: int = 1,
        is_encoder_decoder: bool = False,
        input_ids: torch.LongTensor | None = None,
        **model_kwargs,
    ) -> tuple[torch.LongTensor, dict[str, Any]]:
        """Expands tensors from [batch_size, ...] to [batch_size * expand_size, ...]"""
        # Do not call torch.repeat_interleave if expand_size is 1 because it clones
        # the input tensor and thus requires more memory although no change is applied
        if expand_size == 1:
            return input_ids, model_kwargs

        def _expand_dict_for_generation(dict_to_expand):
            for key in dict_to_expand:
                if (
                    key != "cache_position"
                    and dict_to_expand[key] is not None
                    and isinstance(dict_to_expand[key], torch.Tensor)
                ):
                    dict_to_expand[key] = dict_to_expand[key].repeat_interleave(expand_size, dim=0)
            return dict_to_expand

        if input_ids is not None:
            input_ids = input_ids.repeat_interleave(expand_size, dim=0)

        model_kwargs = _expand_dict_for_generation(model_kwargs)

        if is_encoder_decoder:
            if model_kwargs.get("encoder_outputs") is None:
                raise ValueError("If `is_encoder_decoder` is True, make sure that `encoder_outputs` is defined.")
            model_kwargs["encoder_outputs"] = _expand_dict_for_generation(model_kwargs["encoder_outputs"])

        return input_ids, model_kwargs

    def _update_model_kwargs_for_generation(
        self,
        outputs: ModelOutput,
        model_kwargs: dict[str, Any],
        is_encoder_decoder: bool = False,
        num_new_tokens: int = 1,
    ) -> dict[str, Any]:
        # update past_key_values keeping its naming used in model code
        for possible_cache_name in ALL_CACHE_NAMES:
            if possible_cache_name in outputs:
                # TODO (joao): remove output/input mismatch when these old models (xlnet, reformer) are deprecated
                if possible_cache_name in ("past_buckets_states", "mems"):
                    cache_name = "past_key_values"
                else:
                    cache_name = possible_cache_name
                model_kwargs[cache_name] = getattr(outputs, possible_cache_name)
                break

        # update token_type_ids with last value
        if "token_type_ids" in model_kwargs:
            token_type_ids = model_kwargs["token_type_ids"]
            model_kwargs["token_type_ids"] = torch.cat([token_type_ids, token_type_ids[:, -1].unsqueeze(-1)], dim=-1)

        if not is_encoder_decoder:
            # update attention mask
            if "attention_mask" in model_kwargs:
                attention_mask = model_kwargs["attention_mask"]
                model_kwargs["attention_mask"] = torch.cat(
                    [attention_mask, attention_mask.new_ones((attention_mask.shape[0], 1))], dim=-1
                )
        else:
            # update decoder attention mask
            if "decoder_attention_mask" in model_kwargs:
                decoder_attention_mask = model_kwargs["decoder_attention_mask"]
                model_kwargs["decoder_attention_mask"] = torch.cat(
                    [decoder_attention_mask, decoder_attention_mask.new_ones((decoder_attention_mask.shape[0], 1))],
                    dim=-1,
                )

        if model_kwargs.get("use_cache", True):
            model_kwargs["cache_position"] = model_kwargs["cache_position"][-1:] + num_new_tokens
        else:
            past_positions = model_kwargs.pop("cache_position")
            new_positions = torch.arange(
                past_positions[-1] + 1, past_positions[-1] + num_new_tokens + 1, dtype=past_positions.dtype
            ).to(past_positions.device)
            model_kwargs["cache_position"] = torch.cat((past_positions, new_positions))
        return model_kwargs

    def _get_candidate_generator(
        self,
        generation_config: GenerationConfig,
        input_ids: torch.LongTensor,
        inputs_tensor: torch.Tensor,
        logits_processor: LogitsProcessorList,
        model_kwargs: dict[str, Any],
        assistant_model: Optional["PreTrainedModel"] = None,
        target_tokenizer: Optional["PreTrainedTokenizerBase"] = None,
        assistant_tokenizer: Optional["PreTrainedTokenizerBase"] = None,
    ) -> CandidateGenerator:
        """
        Returns the candidate generator to be used in `assisted_generation`
        """
        different_tokenizers = all(v is not None for v in (assistant_model, target_tokenizer, assistant_tokenizer))

        if generation_config.assistant_early_exit is not None:
            candidate_generator = EarlyExitCandidateGenerator(
                input_ids=input_ids,
                assistant_model=self,
                generation_config=generation_config,
                model_kwargs=model_kwargs,
                inputs_tensor=inputs_tensor,
                logits_processor=logits_processor,
            )
        elif generation_config.prompt_lookup_num_tokens is not None:
            candidate_generator = PromptLookupCandidateGenerator(
                eos_token_id=generation_config._eos_token_tensor,
                num_output_tokens=generation_config.prompt_lookup_num_tokens,
                max_matching_ngram_size=generation_config.max_matching_ngram_size or 2,
                max_length=generation_config.max_length,
                logits_processor=logits_processor,
                vocab_size=self.config.get_text_config().vocab_size,
            )
        elif different_tokenizers:
            if generation_config.do_sample is True:
                atm_translator = AssistantVocabTranslatorCache.get_translator(
                    target_tokenizer,
                    assistant_tokenizer,
                    self.config.get_text_config().vocab_size,
                    assistant_model=assistant_model,
                    assistant_prune_lm_head=True,  # prune LM head of assistant model
                )
                # Since we prune the LM head, we cannot use the repetition penalty on the assistant model due to mismatches between token ids and logits index
                assistant_model.generation_config.repetition_penalty = None
                candidate_generator = UniversalSpeculativeDecodingGenerator(
                    input_ids=input_ids,
                    assistant_model=assistant_model,
                    generation_config=generation_config,
                    model_kwargs=model_kwargs,
                    inputs_tensor=inputs_tensor,
                    logits_processor=logits_processor,
                    target_tokenizer=target_tokenizer,
                    assistant_tokenizer=assistant_tokenizer,
                    atm_translator=atm_translator,
                )
            elif generation_config.do_sample is False:
                candidate_generator = AssistedCandidateGeneratorDifferentTokenizers(
                    input_ids=input_ids,
                    assistant_model=assistant_model,
                    generation_config=generation_config,
                    model_kwargs=model_kwargs,
                    inputs_tensor=inputs_tensor,
                    logits_processor=logits_processor,
                    target_tokenizer=target_tokenizer,
                    assistant_tokenizer=assistant_tokenizer,
                )
            else:
                raise ValueError(
                    f"Invalid value for `do_sample`: expected a boolean, got {type(generation_config.do_sample).__name__}"
                )
        else:
            candidate_generator = AssistedCandidateGenerator(
                input_ids=input_ids,
                assistant_model=assistant_model,
                generation_config=generation_config,
                model_kwargs=model_kwargs,
                inputs_tensor=inputs_tensor,
                logits_processor=logits_processor,
            )
        return candidate_generator

    def _get_logits_processor(
        self,
        generation_config: GenerationConfig,
        input_ids_seq_length: int | None = None,
        encoder_input_ids: torch.LongTensor | None = None,
        prefix_allowed_tokens_fn: Callable[[int, torch.Tensor], list[int]] | None = None,
        logits_processor: LogitsProcessorList | None = None,
        device: str | None = None,
        model_kwargs: dict[str, Any] | None = None,
        negative_prompt_ids: torch.Tensor | None = None,
        negative_prompt_attention_mask: torch.Tensor | None = None,
    ) -> LogitsProcessorList:
        """
        This class returns a [`LogitsProcessorList`] list object that contains all relevant [`LogitsProcessor`]
        instances used to modify the scores of the language model head.
        """
        # instantiate processors list
        processors = LogitsProcessorList()
        if logits_processor is None:
            logits_processor = []

        if generation_config.guidance_scale is not None and generation_config.guidance_scale != 1:
            processors.append(
                UnbatchedClassifierFreeGuidanceLogitsProcessor(
                    generation_config.guidance_scale,
                    self,
                    unconditional_ids=negative_prompt_ids,
                    unconditional_attention_mask=negative_prompt_attention_mask,
                    use_cache=generation_config.use_cache,
                )
            )
        if generation_config.sequence_bias is not None:
            processors.append(SequenceBiasLogitsProcessor(sequence_bias=generation_config.sequence_bias))

        if (
            generation_config.encoder_repetition_penalty is not None
            and generation_config.encoder_repetition_penalty != 1.0
        ):
            if len(encoder_input_ids.shape) == 2:
                processors.append(
                    EncoderRepetitionPenaltyLogitsProcessor(
                        penalty=generation_config.encoder_repetition_penalty,
                        encoder_input_ids=encoder_input_ids,
                    )
                )
            else:
                warnings.warn(
                    "Passing `encoder_repetition_penalty` requires some form of `input_ids` to be passed to "
                    "`generate`, ignoring the argument.",
                    UserWarning,
                )
        if generation_config.repetition_penalty is not None and generation_config.repetition_penalty != 1.0:
            processors.append(RepetitionPenaltyLogitsProcessor(penalty=generation_config.repetition_penalty))
        if generation_config.no_repeat_ngram_size is not None and generation_config.no_repeat_ngram_size > 0:
            processors.append(NoRepeatNGramLogitsProcessor(generation_config.no_repeat_ngram_size))
        if (
            generation_config.encoder_no_repeat_ngram_size is not None
            and generation_config.encoder_no_repeat_ngram_size > 0
        ):
            if len(encoder_input_ids.shape) == 2:
                processors.append(
                    EncoderNoRepeatNGramLogitsProcessor(
                        generation_config.encoder_no_repeat_ngram_size,
                        encoder_input_ids,
                    )
                )
            else:
                warnings.warn(
                    "Passing `encoder_no_repeat_ngram_size` requires some form of `input_ids` to be passed to "
                    "`generate`, ignoring the argument.",
                    UserWarning,
                )
        if generation_config.bad_words_ids is not None:
            processors.append(
                NoBadWordsLogitsProcessor(
                    generation_config.bad_words_ids,
                    generation_config._eos_token_tensor,
                )
            )
        if (
            generation_config.min_length is not None
            and getattr(generation_config, "_eos_token_tensor", None) is not None
            and generation_config.min_length > 0
        ):
            processors.append(
                MinLengthLogitsProcessor(
                    generation_config.min_length,
                    generation_config._eos_token_tensor,
                    device=device,
                )
            )
        if (
            generation_config.min_new_tokens is not None
            and getattr(generation_config, "_eos_token_tensor", None) is not None
            and generation_config.min_new_tokens > 0
        ):
            processors.append(
                MinNewTokensLengthLogitsProcessor(
                    input_ids_seq_length,
                    generation_config.min_new_tokens,
                    generation_config._eos_token_tensor,
                    device=device,
                )
            )
        if prefix_allowed_tokens_fn is not None:
            processors.append(
                PrefixConstrainedLogitsProcessor(
                    prefix_allowed_tokens_fn,
                    generation_config.num_beams,
                )
            )
        if generation_config.forced_bos_token_id is not None:
            processors.append(
                ForcedBOSTokenLogitsProcessor(
                    generation_config.forced_bos_token_id,
                )
            )
        if generation_config.forced_eos_token_id is not None:
            processors.append(
                ForcedEOSTokenLogitsProcessor(
                    generation_config.max_length,
                    generation_config.forced_eos_token_id,
                    device=device,
                )
            )
        if generation_config.remove_invalid_values is True:
            processors.append(InfNanRemoveLogitsProcessor())
        if generation_config.exponential_decay_length_penalty is not None:
            processors.append(
                ExponentialDecayLengthPenalty(
                    generation_config.exponential_decay_length_penalty,
                    generation_config._eos_token_tensor,
                    input_ids_seq_length,
                )
            )
        if generation_config.suppress_tokens is not None:
            processors.append(
                SuppressTokensLogitsProcessor(
                    generation_config.suppress_tokens,
                    device=device,
                )
            )
        if generation_config.begin_suppress_tokens is not None:
            begin_index = input_ids_seq_length
            begin_index = (
                begin_index
                if (input_ids_seq_length > 1 or generation_config.forced_bos_token_id is None)
                else begin_index + 1
            )
            processors.append(
                SuppressTokensAtBeginLogitsProcessor(
                    generation_config.begin_suppress_tokens,
                    begin_index,
                    device=device,
                )
            )

        # TODO (joao): find a strategy to specify the order of the processors
        processors = self._merge_criteria_processor_list(processors, logits_processor)

        # Processors previously known as `LogitsWarpers`, only applied with sampling strategies
        if generation_config.do_sample:
            # In beam methods, we need to keep at least one non-eos token to explore continuations that might have a
            # better score (i.e. keep len(list(generation_config._eos_token_tensor)) + 1)
            if generation_config.num_beams > 1:
                if isinstance(generation_config._eos_token_tensor, list):
                    min_tokens_to_keep = len(generation_config._eos_token_tensor) + 1
                elif isinstance(generation_config._eos_token_tensor, torch.Tensor):
                    min_tokens_to_keep = generation_config._eos_token_tensor.shape[0] + 1
                else:
                    min_tokens_to_keep = 2
            else:
                min_tokens_to_keep = 1

            # the following idea is largely copied from this PR: https://github.com/huggingface/transformers/pull/5420/files
            # all samplers can be found in `generation_utils_samplers.py`
            if generation_config.temperature is not None and generation_config.temperature != 1.0:
                processors.append(TemperatureLogitsWarper(generation_config.temperature))
            if generation_config.top_h is not None:
                processors.append(TopHLogitsWarper(top_h=generation_config.top_h))
            if generation_config.top_k is not None and generation_config.top_k != 0:
                processors.append(
                    TopKLogitsWarper(top_k=generation_config.top_k, min_tokens_to_keep=min_tokens_to_keep)
                )
            if generation_config.top_p is not None and generation_config.top_p < 1.0:
                processors.append(
                    TopPLogitsWarper(top_p=generation_config.top_p, min_tokens_to_keep=min_tokens_to_keep)
                )
            if generation_config.min_p is not None:
                # Applied after temperature scaling (see https://github.com/ggerganov/llama.cpp/pull/3841#issuecomment-2073826084)
                processors.append(
                    MinPLogitsWarper(min_p=generation_config.min_p, min_tokens_to_keep=min_tokens_to_keep)
                )
            if generation_config.typical_p is not None and generation_config.typical_p < 1.0:
                processors.append(
                    TypicalLogitsWarper(mass=generation_config.typical_p, min_tokens_to_keep=min_tokens_to_keep)
                )
            if generation_config.epsilon_cutoff is not None and 0.0 < generation_config.epsilon_cutoff < 1.0:
                processors.append(
                    EpsilonLogitsWarper(
                        epsilon=generation_config.epsilon_cutoff, min_tokens_to_keep=min_tokens_to_keep
                    )
                )
            if generation_config.eta_cutoff is not None and 0.0 < generation_config.eta_cutoff < 1.0:
                processors.append(
                    EtaLogitsWarper(
                        epsilon=generation_config.eta_cutoff, min_tokens_to_keep=min_tokens_to_keep, device=device
                    )
                )

        # Watermarking should be after all logits processing is finished (see #34630)
        if generation_config.watermarking_config is not None:
            processors.append(
                generation_config.watermarking_config.construct_processor(
                    self.config.get_text_config().vocab_size, device
                )
            )

        # `LogitNormalization` should always be the last logit processor, when present
        if generation_config.renormalize_logits is True:
            processors.append(LogitNormalization())
        return processors

    def _get_stopping_criteria(
        self,
        generation_config: GenerationConfig,
        stopping_criteria: StoppingCriteriaList | None,
        tokenizer: Optional["PreTrainedTokenizerBase"] = None,
    ) -> StoppingCriteriaList:
        criteria = StoppingCriteriaList()
        if generation_config.max_length is not None:
            max_position_embeddings = getattr(self.config, "max_position_embeddings", None)
            criteria.append(
                MaxLengthCriteria(
                    max_length=generation_config.max_length,
                    max_position_embeddings=max_position_embeddings,
                )
            )
        if generation_config.max_time is not None:
            criteria.append(MaxTimeCriteria(max_time=generation_config.max_time))
        if generation_config.stop_strings is not None:
            if tokenizer is None:
                raise ValueError(
                    "There are one or more stop strings, either in the arguments to `generate` or in the "
                    "model's generation config, but we could not locate a tokenizer. When generating with "
                    "stop strings, you must pass the model's tokenizer to the `tokenizer` argument of `generate`."
                )
            criteria.append(StopStringCriteria(stop_strings=generation_config.stop_strings, tokenizer=tokenizer))
        if generation_config._eos_token_tensor is not None:
            criteria.append(EosTokenCriteria(eos_token_id=generation_config._eos_token_tensor))
        if (
            generation_config.is_assistant
            and generation_config.assistant_confidence_threshold is not None
            and generation_config.assistant_confidence_threshold > 0
        ):
            criteria.append(
                ConfidenceCriteria(assistant_confidence_threshold=generation_config.assistant_confidence_threshold)
            )
        criteria = self._merge_criteria_processor_list(criteria, stopping_criteria)
        return criteria

    def _merge_criteria_processor_list(
        self,
        default_list: LogitsProcessorList | StoppingCriteriaList,
        custom_list: LogitsProcessorList | StoppingCriteriaList,
    ) -> LogitsProcessorList | StoppingCriteriaList:
        """
        Merge user-defined processors/criteria with the ones instantiated inside `generate`. In case the same
        processor/criteria is present on both lists, use the user-defined one.

        (Note: up to v4.49.0, this function threw an exception is the same logit processor was found twice.)
        """
        if len(custom_list) == 0:
            return default_list

        final_list = type(default_list)()
        for default in default_list:
            using_custom = False
            for custom in custom_list:
                if type(custom) is type(default):
                    object_type = "stopping criteria" if isinstance(custom, StoppingCriteria) else "logits processor"
                    logger.warning_once(
                        f"A custom {object_type} of type {type(custom)} has been passed to `.generate()`, but it "
                        f"was also created in `.generate()`, given its parameterization. The custom {type(custom)} "
                        f"will take precedence. Please check the docstring of {type(custom)} to see related "
                        "`.generate()` flags."
                    )
                    final_list.append(custom)
                    using_custom = True
                    break
            if not using_custom:
                final_list.append(default)

        for custom in custom_list:
            if custom not in final_list:
                final_list.append(custom)
        return final_list

    def compute_transition_scores(
        self,
        sequences: torch.Tensor,
        scores: tuple[torch.Tensor],
        beam_indices: torch.Tensor | None = None,
        normalize_logits: bool = False,
    ) -> torch.Tensor:
        """
        Computes the transition scores of sequences given the generation scores (and beam indices, if beam search was
        used). This is a convenient method to quickly obtain the scores of the selected tokens at generation time.

        Parameters:
            sequences (`torch.LongTensor`):
                The generated sequences. The second dimension (sequence_length) is either equal to `max_length` or
                shorter if all batches finished early due to the `eos_token_id`.
            scores (`tuple(torch.FloatTensor)`):
                Transition scores for each vocabulary token at each generation step. Beam transition scores consisting
                of log probabilities of tokens conditioned on log softmax of previously generated tokens in this beam.
                Tuple of `torch.FloatTensor` with up to `max_new_tokens` elements (one element for each generated token),
                with each tensor of shape `(batch_size*num_beams, config.vocab_size)`.
            beam_indices (`torch.LongTensor`, *optional*):
                Beam indices of generated token id at each generation step. `torch.LongTensor` of shape
                `(batch_size*num_return_sequences, sequence_length)`. Only required if a `num_beams>1` at
                generate-time.
            normalize_logits (`bool`, *optional*, defaults to `False`):
                Whether to normalize the logits (which, for legacy reasons, may be unnormalized).

        Return:
            `torch.Tensor`: A `torch.Tensor` of shape `(batch_size*num_return_sequences, sequence_length)` containing
                the transition scores (logits)

        Examples:

        ```python
        >>> from transformers import GPT2Tokenizer, AutoModelForCausalLM
        >>> import numpy as np

        >>> tokenizer = GPT2Tokenizer.from_pretrained("gpt2")
        >>> model = AutoModelForCausalLM.from_pretrained("openai-community/gpt2")
        >>> tokenizer.pad_token_id = tokenizer.eos_token_id
        >>> inputs = tokenizer(["Today is"], return_tensors="pt")

        >>> # Example 1: Print the scores for each token generated with Greedy Search
        >>> outputs = model.generate(**inputs, max_new_tokens=5, return_dict_in_generate=True, output_scores=True)
        >>> transition_scores = model.compute_transition_scores(
        ...     outputs.sequences, outputs.scores, normalize_logits=True
        ... )
        >>> # input_length is the length of the input prompt for decoder-only models, like the GPT family, and 1 for
        >>> # encoder-decoder models, like BART or T5.
        >>> input_length = 1 if model.config.is_encoder_decoder else inputs.input_ids.shape[1]
        >>> generated_tokens = outputs.sequences[:, input_length:]
        >>> for tok, score in zip(generated_tokens[0], transition_scores[0]):
        ...     # | token | token string | log probability | probability
        ...     print(f"| {tok:5d} | {tokenizer.decode(tok):8s} | {score.numpy():.3f} | {np.exp(score.numpy()):.2%}")
        |   262 |  the     | -1.414 | 24.33%
        |  1110 |  day     | -2.609 | 7.36%
        |   618 |  when    | -2.010 | 13.40%
        |   356 |  we      | -1.859 | 15.58%
        |   460 |  can     | -2.508 | 8.14%

        >>> # Example 2: Reconstruct the sequence scores from Beam Search
        >>> outputs = model.generate(
        ...     **inputs,
        ...     max_new_tokens=5,
        ...     num_beams=4,
        ...     num_return_sequences=4,
        ...     return_dict_in_generate=True,
        ...     output_scores=True,
        ... )
        >>> transition_scores = model.compute_transition_scores(
        ...     outputs.sequences, outputs.scores, outputs.beam_indices, normalize_logits=False
        ... )
        >>> # If you sum the generated tokens' scores and apply the length penalty, you'll get the sequence scores.
        >>> # Tip 1: recomputing the scores is only guaranteed to match with `normalize_logits=False`. Depending on the
        >>> # use case, you might want to recompute it with `normalize_logits=True`.
        >>> # Tip 2: the output length does NOT include the input length
        >>> output_length = np.sum(transition_scores.numpy() < 0, axis=1)
        >>> length_penalty = model.generation_config.length_penalty
        >>> reconstructed_scores = transition_scores.sum(axis=1) / (output_length**length_penalty)
        >>> print(np.allclose(outputs.sequences_scores, reconstructed_scores))
        True
        ```"""
        # 1. In absence of `beam_indices`, we can assume that we come from e.g. greedy search, which is equivalent
        # to a beam search approach were the first (and only) beam is always selected
        if beam_indices is None:
            beam_indices = torch.arange(scores[0].shape[0]).view(-1, 1).to(sequences.device)
            beam_indices = beam_indices.expand(-1, len(scores))

        # 2. reshape scores as [batch_size*vocab_size, # generation steps] with # generation steps being
        # seq_len - input_length
        scores = torch.stack(scores).reshape(len(scores), -1).transpose(0, 1)

        # 3. Optionally normalize the logits (across the vocab dimension)
        if normalize_logits:
            scores = scores.reshape(-1, self.config.get_text_config().vocab_size, scores.shape[-1])
            scores = torch.nn.functional.log_softmax(scores, dim=1)
            scores = scores.reshape(-1, scores.shape[-1])

        # 4. cut beam_indices to longest beam length
        beam_indices_mask = beam_indices < 0
        max_beam_length = (1 - beam_indices_mask.long()).sum(-1).max()
        beam_indices = beam_indices.clone()[:, :max_beam_length]
        beam_indices_mask = beam_indices_mask[:, :max_beam_length]

        # 5. Set indices of beams that finished early to 0; such indices will be masked correctly afterwards
        beam_indices[beam_indices_mask] = 0

        # 6. multiply beam_indices with vocab size to gather correctly from scores
        beam_sequence_indices = beam_indices * self.config.get_text_config().vocab_size

        # 7. Define which indices contributed to scores
        cut_idx = sequences.shape[-1] - max_beam_length
        indices = sequences[:, cut_idx:] + beam_sequence_indices

        # 8. Compute scores
        transition_scores = scores.gather(0, indices)

        # 9. Mask out transition_scores of beams that stopped early
        transition_scores[beam_indices_mask] = 0

        return transition_scores

    def _validate_generation_mode(self, generation_mode, generation_config, generation_mode_kwargs):
        if generation_mode == GenerationMode.BEAM_SEARCH and "streamer" in generation_mode_kwargs:
            raise ValueError(
                "`streamer` cannot be used with beam search (yet!). Make sure that `num_beams` is set to 1."
            )

        if generation_mode == GenerationMode.ASSISTED_GENERATION:
            if generation_config.num_return_sequences > 1:
                raise ValueError(
                    "num_return_sequences has to be 1 when doing assisted generate, "
                    f"but is {generation_config.num_return_sequences}."
                )
            if self._is_stateful:
                # In assisted generation we need the ability to confirm whether the model would pick certain tokens,
                # which is not possible with stateful models (they can't reset to a previous subset of generated text)
                raise ValueError(
                    f"assisted generation is not supported with stateful models, such as {self.__class__.__name__}"
                )

        if (assistant_model := generation_mode_kwargs.get("assistant_model")) is not None:
            if self.config.is_encoder_decoder and not assistant_model.config.is_encoder_decoder:
                attributes_to_check = ["encoder_attention_heads", "encoder_ffn_dim", "encoder_layers"]
                attributes_to_check = [attr for attr in dir(assistant_model.config) if attr in attributes_to_check]
                are_equal = all(
                    getattr(self.config, attr) == getattr(assistant_model.config, attr) for attr in attributes_to_check
                )
                if not are_equal:
                    raise ValueError(
                        "The main model and the assistant don't have compatible encoder-dependent input shapes. "
                        "Ensure you load the assistant with the correct encoder-decoder class, e.g. `AutoModelForSpeechSeq2Seq` for Whisper."
                    )

            doc_reference = (
                "(see https://huggingface.co/docs/transformers/en/generation_strategies#universal-assisted-decoding)"
            )
            if self.config.get_text_config().vocab_size == assistant_model.config.get_text_config().vocab_size:
                if "assistant_tokenizer" in generation_mode_kwargs:
                    raise ValueError(
                        f"`assistant_tokenizer` is not required when the main and assistant models use the same tokenizer. Please omit `assistant_tokenizer` from `generate()` {doc_reference}."
                    )
            else:
                if "tokenizer" not in generation_mode_kwargs or "assistant_tokenizer" not in generation_mode_kwargs:
                    raise ValueError(
                        f"The main and assistant models have different tokenizers. Please provide `tokenizer` and `assistant_tokenizer` to `generate()` {doc_reference}."
                    )

    def _validate_model_kwargs(self, model_kwargs: dict[str, Any]):
        """Validates model kwargs for generation. Generate argument typos will also be caught here."""
        # Excludes arguments that are handled before calling any model function
        if self.config.is_encoder_decoder:
            for key in ["decoder_input_ids"]:
                model_kwargs.pop(key, None)

        unused_model_args = []
        model_args = set(inspect.signature(self.prepare_inputs_for_generation).parameters)
        # `kwargs`/`model_kwargs` is often used to handle optional forward pass inputs like `attention_mask`. If
        # `prepare_inputs_for_generation` doesn't accept them, then a stricter check can be made ;)
        if "kwargs" in model_args or "model_kwargs" in model_args:
            model_args |= set(inspect.signature(self.forward).parameters)

        # Encoder-Decoder models may also need Encoder arguments from `model_kwargs`
        if self.config.is_encoder_decoder:
            base_model = getattr(self, self.base_model_prefix, None)

            # allow encoder kwargs
            encoder = getattr(self, "encoder", None)
            # `MusicgenForConditionalGeneration` has `text_encoder` and `audio_encoder`.
            # Also, it has `base_model_prefix = "encoder_decoder"` but there is no `self.encoder_decoder`
            # TODO: A better way to handle this.
            if encoder is None and base_model is not None:
                encoder = getattr(base_model, "encoder", None)

            if encoder is not None:
                encoder_model_args = set(inspect.signature(encoder.forward).parameters)
                model_args |= encoder_model_args

            # allow decoder kwargs
            decoder = getattr(self, "decoder", None)
            if decoder is None and base_model is not None:
                decoder = getattr(base_model, "decoder", None)

            if decoder is not None:
                decoder_model_args = set(inspect.signature(decoder.forward).parameters)
                model_args |= {f"decoder_{x}" for x in decoder_model_args}

        # TransformersKwargs are model-agnostic attention and generation arguments such as 'output_attentions'
        for key, value in model_kwargs.items():
            if (
                value is not None
                and key not in model_args
                and key not in TransformersKwargs.__optional_keys__
                and key != "debug_io"
            ):
                unused_model_args.append(key)

        if unused_model_args:
            raise ValueError(
                f"The following `model_kwargs` are not used by the model: {unused_model_args} (note: typos in the"
                " generate arguments will also show up in this list)"
            )

    def _validate_generated_length(self, generation_config, input_ids_length, has_default_max_length):
        """Performs validation related to the resulting generated length"""
        # 1. Max length warnings related to poor parameterization
        if has_default_max_length and generation_config.max_new_tokens is None and generation_config.max_length == 20:
            # 20 is the default max_length of the generation config
            warnings.warn(
                f"Using the model-agnostic default `max_length` (={generation_config.max_length}) to control the "
                "generation length. We recommend setting `max_new_tokens` to control the maximum length of the "
                "generation.",
                UserWarning,
            )
        if input_ids_length >= generation_config.max_length:
            input_ids_string = "decoder_input_ids" if self.config.is_encoder_decoder else "input_ids"
            raise ValueError(
                f"Input length of {input_ids_string} is {input_ids_length}, but `max_length` is set to"
                f" {generation_config.max_length}. This can lead to unexpected behavior. You should consider"
                " increasing `max_length` or, better yet, setting `max_new_tokens`."
            )

        # 2. Min length warnings due to unfeasible parameter combinations
        min_length_error_suffix = (
            " Generation will stop at the defined maximum length. You should decrease the minimum length and/or "
            "increase the maximum length."
        )
        if has_default_max_length:
            min_length_error_suffix += (
                f" Note that `max_length` is set to {generation_config.max_length}, its default value."
            )
        if generation_config.min_length is not None and generation_config.min_length > generation_config.max_length:
            warnings.warn(
                f"Unfeasible length constraints: `min_length` ({generation_config.min_length}) is larger than"
                f" the maximum possible length ({generation_config.max_length})." + min_length_error_suffix,
                UserWarning,
            )
        if generation_config.min_new_tokens is not None:
            min_length = generation_config.min_new_tokens + input_ids_length
            if min_length > generation_config.max_length:
                warnings.warn(
                    f"Unfeasible length constraints: `min_new_tokens` ({generation_config.min_new_tokens}), when "
                    f"added to the prompt length ({input_ids_length}), is larger than"
                    f" the maximum possible length ({generation_config.max_length})." + min_length_error_suffix,
                    UserWarning,
                )

    def _prepare_generated_length(
        self,
        generation_config,
        has_default_max_length,
        has_default_min_length,
        model_input_name,
        input_ids_length,
        inputs_tensor,
    ):
        """Prepared max and min length in generation configs to avoid clashes between similar attributes"""

        if generation_config.max_new_tokens is not None:
            if not has_default_max_length and generation_config.max_length is not None:
                logger.warning(
                    f"Both `max_new_tokens` (={generation_config.max_new_tokens}) and `max_length`(="
                    f"{generation_config.max_length}) seem to have been set. `max_new_tokens` will take precedence. "
                    "Please refer to the documentation for more information. "
                    "(https://huggingface.co/docs/transformers/main/en/main_classes/text_generation)"
                )
            generation_config.max_length = generation_config.max_new_tokens + input_ids_length

        # If both `inputs_embeds` and `input_ids` are passed, we correct length with `inputs_tensor.shape`
        # We need to get max_length = inputs_embeds_len + max_new_tokens
        elif (
            model_input_name == "inputs_embeds"
            and input_ids_length != inputs_tensor.shape[1]
            and not self.config.is_encoder_decoder
        ):
            generation_config.max_length -= inputs_tensor.shape[1]
        elif has_default_max_length:  # by default let's always generate 20 new tokens
            generation_config.max_length = generation_config.max_length + input_ids_length
            max_position_embeddings = getattr(self.config, "max_position_embeddings", None)
            if max_position_embeddings is not None:
                generation_config.max_length = min(generation_config.max_length, max_position_embeddings)

        # same for min length
        if generation_config.min_new_tokens is not None:
            if not has_default_min_length:
                logger.warning(
                    f"Both `min_new_tokens` (={generation_config.min_new_tokens}) and `min_length`(="
                    f"{generation_config.min_length}) seem to have been set. `min_new_tokens` will take precedence. "
                    "Please refer to the documentation for more information. "
                    "(https://huggingface.co/docs/transformers/main/en/main_classes/text_generation)"
                )
            generation_config.min_length = generation_config.min_new_tokens + input_ids_length

        elif (
            model_input_name == "inputs_embeds"
            and input_ids_length != inputs_tensor.shape[1]
            and not self.config.is_encoder_decoder
        ):
            generation_config.min_length = max(generation_config.min_length - inputs_tensor.shape[1], 0)

        return generation_config

    def _prepare_generation_config(
        self,
        generation_config: GenerationConfig | None,
        **kwargs: Any,
    ) -> tuple[GenerationConfig, dict]:
        """
        Prepares the base generation config, then applies any generation configuration options from kwargs. This
        function handles retrocompatibility with respect to configuration files.
        """
        # parameterization priority:
        # user-defined kwargs or `generation_config` > `self.generation_config` > global default values
        # TODO: (raushan) doesn't make sense to allow kwargs and `generation_config`. Should be mutually exclusive!
        # TODO (joao): per-model generation config classes.

        if generation_config is None:
            # Users may modify `model.config` to control generation. This is a legacy behavior and is not supported anymore
            if len(self.config._get_generation_parameters()) > 0:
                raise ValueError(
                    "You have modified the pretrained model configuration to control generation "
                    f"We detected the following values set - {self.config._get_generation_parameters()}. "
                    "This strategy to control generation is not supported anymore. Please use and modify `model.generation_config` "
                    "(see https://huggingface.co/docs/transformers/generation_strategies#default-text-generation-configuration )",
                )
            generation_config = GenerationConfig()

        # `torch.export.export` usually raises an exception if it is called
        # with ``strict=True``. deepcopy can only be processed if ``strict=False``.
        generation_config = copy.deepcopy(generation_config)

        # First set values from the loaded `self.generation_config`, then set default values (BC)
        # Do not update any values that aren't `None`, i.e. if set by users explicitly and passed
        # to `generate()`. Thus the `defaults_only=True` is used
        global_defaults = self.generation_config._get_default_generation_params()
        generation_config.update(**self.generation_config.to_dict(), defaults_only=True)
        generation_config.update(**global_defaults, defaults_only=True)

<<<<<<< HEAD
        # add custom keys not in global defaults
        for key, value in self.generation_config.to_dict().items():
            if not hasattr(generation_config, key):
                setattr(generation_config, key, value)
=======
        # Due to some values being boolean and not `None`, we need additional logic to overwrite
        # them explicitly (`defaults_only=False`) on the condition that it's only a previous
        # default value
        default_generation_config = GenerationConfig()
        generation_config.update(
            **{
                k: v
                for k, v in self.generation_config.to_dict().items()
                if isinstance(v, bool)
                and hasattr(default_generation_config, k)
                and getattr(generation_config, k, None) == getattr(default_generation_config, k)
            }
        )
>>>>>>> 007274db

        # Finally, if there are any kwargs, update config with it -> highest priority at the end
        model_kwargs = generation_config.update(**kwargs)

        # Related to #40039: prior to this PR, models with sliding window attention were forced to have
        # `cache_implementation="hybrid"` (the static sliding window cache). For these models, we now want to use
        # the dynamic sliding window cache by default, so we UNSET `cache_implementation` if it is a default value.
        # (if we're inside this branch, then it is because we're using default values from the Hub)
        if generation_config.cache_implementation == "hybrid":
            generation_config.cache_implementation = None

        # Finally keep output_xxx args in `model_kwargs` so it can be passed to `forward`
        output_attentions = generation_config.output_attentions
        output_hidden_states = generation_config.output_hidden_states
        model_kwargs.update({"output_attentions": output_attentions} if output_attentions else {})
        model_kwargs.update({"output_hidden_states": output_hidden_states} if output_hidden_states else {})

        return generation_config, model_kwargs

    def _get_initial_cache_position(self, seq_length, device, model_kwargs):
        """Calculates `cache_position` for the pre-fill stage based on `input_ids` and optionally past length"""
        # `torch.compile`-friendly `torch.arange` from a shape -- the lines below are equivalent to `torch.arange`
        if "cache_position" in model_kwargs and model_kwargs["cache_position"] is not None:
            return model_kwargs
        if "inputs_embeds" in model_kwargs and not self.config.is_encoder_decoder:
            cache_position = torch.ones_like(model_kwargs["inputs_embeds"][0, :, 0], dtype=torch.int64).cumsum(0) - 1
        elif "decoder_inputs_embeds" in model_kwargs and self.config.is_encoder_decoder:
            cache_position = (
                torch.ones_like(model_kwargs["decoder_inputs_embeds"][0, :, 0], dtype=torch.int64).cumsum(0) - 1
            )
        else:
            cache_position = torch.ones(seq_length, dtype=torch.int64, device=device).cumsum(0) - 1

        past_length = 0
        if model_kwargs.get("past_key_values") is not None:
            cache = model_kwargs["past_key_values"]
            past_length = 0
            # Support for BC tuple cache format
            if isinstance(cache, tuple):
                past_length = cache[0][0].shape[2]
            elif hasattr(cache, "get_seq_length"):
                past_length = cache.get_seq_length()

            cache_position = cache_position[past_length:]

        model_kwargs["cache_position"] = cache_position
        return model_kwargs

    def _get_cache(self, cache_implementation: str, batch_size: int, max_cache_len: int, model_kwargs) -> Cache:
        """
        Sets a cache for `generate`, that will persist across calls. A new cache will only be initialized a
        new `generate` call requires a larger cache or uses a different batch size.

        Returns the resulting cache object.
        """
        requires_cross_attention_cache = (
            self.config.is_encoder_decoder or model_kwargs.get("encoder_outputs") is not None
        )
        offload_cache = "offloaded" in cache_implementation

        if hasattr(self, "_cache"):
            cache_to_check = self._cache.self_attention_cache if requires_cross_attention_cache else self._cache

        need_new_cache = (
            not hasattr(self, "_cache")
            or cache_to_check.offloading != offload_cache
            or cache_to_check.max_batch_size != batch_size
            or cache_to_check.max_cache_len < max_cache_len
        )

        if requires_cross_attention_cache and hasattr(self, "_cache"):
            need_new_cache = (
                need_new_cache
                or self._cache.cross_attention_cache.max_cache_len != model_kwargs["encoder_outputs"][0].shape[1]
            )

        if need_new_cache:
            self_attention_cache_kwargs = {
                "config": self.config.get_text_config(decoder=True),
                "max_cache_len": max_cache_len,
                "offloading": offload_cache,
            }
            self._cache = StaticCache(**self_attention_cache_kwargs)
            if requires_cross_attention_cache:
                cross_attention_cache_kwargs = {
                    "config": self.config.get_text_config(decoder=True),
                    "max_cache_len": model_kwargs["encoder_outputs"][0].shape[1],
                    "offloading": offload_cache,
                }
                self._cache = EncoderDecoderCache(self._cache, StaticCache(**cross_attention_cache_kwargs))
        else:
            self._cache.reset()
        return self._cache

    @classmethod
    def _supports_default_dynamic_cache(cls) -> bool:
        """
        Return `True` if current model can use a `DynamicCache` instance when initializing the `past_key_values`.
        This adds exception for some models like `Mamba` models which use their own caches.
        """
        # NOTE: remove xlnet/reformer when the models are deprecated, non-standard model architecture/cache name
        return not cls._is_stateful and all(
            special_model_name not in cls.__name__.lower()
            for special_model_name in [
                "reformer",
                "minimax",
                "xlnet",
                "lfm2",
                "lfm2_vl",
            ]
        )

    def _prepare_cache_for_generation(
        self,
        generation_config: GenerationConfig,
        model_kwargs: dict,
        generation_mode: GenerationMode,
        batch_size: int,
        max_cache_length: int,
    ) -> bool:
        """
        Prepares the cache for generation (if applicable), given `generate`'s parameterization. If a cache is
        instantiated, writes it to `model_kwargs`, under the name expected by the model.
        """

        is_hybrid_cache = any(class_name in self.__class__.__name__.lower() for class_name in ["mamba", "falconh1"])
        cache_name = "past_key_values" if not is_hybrid_cache else "cache_params"

        requires_cross_attention_cache = (
            self.config.is_encoder_decoder or model_kwargs.get("encoder_outputs") is not None
        )

        # Quick escape route 1: if the user specifies a cache, we only need to check for conflicting `generate` arguments
        user_defined_cache = model_kwargs.get(cache_name)
        if user_defined_cache is not None:
            if generation_config.cache_implementation is not None:
                raise ValueError(
                    f"Passing both `cache_implementation` (used to initialize certain caches) and `{cache_name}` (a "
                    "Cache object) is unsupported. Please use only one of the two."
                )
            if isinstance(user_defined_cache, tuple):
                raise ValueError(
                    "Passing a tuple of `past_key_values` is not supported anymore. Please use a `Cache` instance."
                )
            return

        # Quick escape route 2: if the user specifies no cache is to be used. (conflicting arguments are handled in
        # `generation_config.validate()`)
        if generation_config.use_cache is False:
            return

        # Quick escape route 3: model that supply it in `prepare_inputs_for_generation` (mamba, zamba, ...)
        if not self._supports_default_dynamic_cache():
            if generation_config.cache_implementation is not None:
                logger.warning_once(
                    "This model does not support `Cache` instances. `cache_implementation` (set to "
                    f"{generation_config.cache_implementation}) will be ignored.",
                )
            return

        # Otherwise we NEED to prepare a cache, based on `generation_config.cache_implementation`

        # TODO(joao): support static caches in assisted generation. assisted generation needs to roll back caches,
        # which is only supported in dynamic caches atm
        if (
            generation_mode == GenerationMode.ASSISTED_GENERATION
            and generation_config.cache_implementation is not None
        ):
            logger.warning_once(
                "An assistant model is provided, using a dynamic cache instead of a cache of type="
                f"'{generation_config.cache_implementation}'."
            )
            generation_config.cache_implementation = None

        # Assisted decoding and contrastive search require cache rollback, which is incompatible with sliding layers.
        # To handle this, we skip passing the model config to DynamicCache (forcing a full-layer cache).
        # The "dynamic_full" option is a shortcut for generate() users to avoid sliding layers on their own.
        if (
            generation_mode in (GenerationMode.ASSISTED_GENERATION, GenerationMode.CONTRASTIVE_SEARCH)
            or generation_config.cache_implementation == "dynamic_full"
        ):
            dynamic_cache_kwargs = {}
        else:
            dynamic_cache_kwargs = {"config": self.config.get_text_config(decoder=True)}
        if generation_config.cache_implementation is not None:
            if generation_config.cache_implementation in ALL_STATIC_CACHE_IMPLEMENTATIONS:
                if generation_config.cache_implementation in DEPRECATED_STATIC_CACHE_IMPLEMENTATIONS:
                    logger.warning_once(
                        f"Using `cache_implementation='{generation_config.cache_implementation}' is deprecated. "
                        f"Please only use one of {STATIC_CACHE_IMPLEMENTATIONS}, and the layer structure will be "
                        "inferred automatically."
                    )
                model_kwargs[cache_name] = self._get_cache(
                    cache_implementation=generation_config.cache_implementation,
                    batch_size=max(generation_config.num_beams, generation_config.num_return_sequences) * batch_size,
                    max_cache_len=max_cache_length,
                    model_kwargs=model_kwargs,
                )
            elif generation_config.cache_implementation == "quantized":
                if self.config.is_encoder_decoder or not self._supports_default_dynamic_cache():
                    raise ValueError(
                        "This model does not support the quantized cache. If you want your model to support quantized "
                        "cache, please open an issue and tag @zucchini-nlp."
                    )

                cache_config = generation_config.cache_config if generation_config.cache_config is not None else {}
                # Add the config if it was not provided, as it's a required argument
                if "config" not in cache_config:
                    cache_config["config"] = self.config.get_text_config()
                # Pop the backend from the config (defaults to quanto if not defined)
                backend = cache_config.pop("backend", "quanto")

                if backend == "quanto" and not is_optimum_quanto_available():
                    raise ImportError(
                        "You need to install optimum-quanto in order to use KV cache quantization with optimum-quanto "
                        "backend. Please install it via  with `pip install optimum-quanto`"
                    )
                elif backend == "HQQ" and not is_hqq_available():
                    raise ImportError(
                        "You need to install `HQQ` in order to use KV cache quantization with HQQ backend. "
                        "Please install it via  with `pip install hqq`"
                    )
                model_kwargs[cache_name] = QuantizedCache(backend=backend, **cache_config)
            elif generation_config.cache_implementation == "offloaded":
                model_kwargs[cache_name] = DynamicCache(**dynamic_cache_kwargs, offloading=True)
            elif "dynamic" in generation_config.cache_implementation:
                model_kwargs[cache_name] = DynamicCache(**dynamic_cache_kwargs)

        # TODO (joao): this logic is incomplete, e.g. `offloaded` should apply to both caches. Refactor this function
        # to correctly pass parameterization to both caches.
        if (
            requires_cross_attention_cache
            and "past_key_values" in model_kwargs
            and not isinstance(model_kwargs["past_key_values"], EncoderDecoderCache)
        ):
            model_kwargs["past_key_values"] = EncoderDecoderCache(
                model_kwargs["past_key_values"],  # self-attention cache
                DynamicCache(**dynamic_cache_kwargs),  # cross-attention cache
            )

    def _supports_logits_to_keep(self) -> bool:
        """
        Return True if the current model supports the keyword argument `logits_to_keep` in forward()
        to save memory. Checking it in this way allows to avoid using a new model attribute.
        """
        return "logits_to_keep" in set(inspect.signature(self.forward).parameters.keys())

    def _prepare_special_tokens(
        self,
        generation_config: GenerationConfig,
        kwargs_has_attention_mask: bool | None = None,
        device: torch.device | str | None = None,
    ):
        """
        Prepares the special tokens for generation, overwriting the generation config with their processed versions
        converted to tensor.

        Note that `generation_config` is changed in place and stops being serializable after this method is called.
        That is no problem if called within `generate` (`generation_config` is a local copy that doesn't leave the
        function). However, if called outside `generate`, consider creating a copy of `generation_config` first.
        """

        # Convert special tokens to tensors
        def _tensor_or_none(token, device=None):
            if token is None:
                return token

            device = device if device is not None else self.device
            if isinstance(token, torch.Tensor):
                return token.to(device)
            return torch.tensor(token, device=device, dtype=torch.long)

        bos_token_tensor = _tensor_or_none(generation_config.bos_token_id, device=device)
        eos_token_tensor = _tensor_or_none(generation_config.eos_token_id, device=device)
        pad_token_tensor = _tensor_or_none(generation_config.pad_token_id, device=device)
        decoder_start_token_tensor = _tensor_or_none(generation_config.decoder_start_token_id, device=device)

        # for BC we also try to get `decoder_start_token_id` or `bos_token_id` (#30892)
        if self.config.is_encoder_decoder:
            decoder_start_token_tensor = (
                decoder_start_token_tensor if decoder_start_token_tensor is not None else bos_token_tensor
            )

        # We can have more than one eos token. Always treat it as a 1D tensor (when it exists).
        if eos_token_tensor is not None and eos_token_tensor.ndim == 0:
            eos_token_tensor = eos_token_tensor.unsqueeze(0)

        # Set pad token if unset (and there are conditions to do so)
        if pad_token_tensor is None and eos_token_tensor is not None:
            if kwargs_has_attention_mask is not None and not kwargs_has_attention_mask:
                logger.warning(
                    "The attention mask and the pad token id were not set. As a consequence, you may observe "
                    "unexpected behavior. Please pass your input's `attention_mask` to obtain reliable results."
                )
            pad_token_tensor = eos_token_tensor[0]
            logger.warning(f"Setting `pad_token_id` to `eos_token_id`:{pad_token_tensor} for open-end generation.")

        # Sanity checks/warnings
        if self.config.is_encoder_decoder and decoder_start_token_tensor is None:
            raise ValueError(
                "`decoder_start_token_id` or `bos_token_id` has to be defined for encoder-decoder generation."
            )
        if (
            eos_token_tensor is not None
            and isin_mps_friendly(elements=eos_token_tensor, test_elements=pad_token_tensor).any()
        ):
            if kwargs_has_attention_mask is not None and not kwargs_has_attention_mask:
                logger.warning_once(
                    "The attention mask is not set and cannot be inferred from input because pad token is same as "
                    "eos token. As a consequence, you may observe unexpected behavior. Please pass your input's "
                    "`attention_mask` to obtain reliable results."
                )
        if eos_token_tensor is not None and (
            torch.is_floating_point(eos_token_tensor) or (eos_token_tensor < 0).any()
        ):
            logger.warning(
                f"`eos_token_id` should consist of positive integers, but is {eos_token_tensor}. Your generation "
                "will not stop until the maximum length is reached. Depending on other flags, it may even crash."
            )

        # Update generation config with the updated special tokens tensors
        # NOTE: this must be written into a different attribute name than the one holding the original special tokens
        # (in their non-tensor form), in order to enable end-to-end compilation. See
        # https://pytorch.org/docs/stable/torch.compiler_cudagraph_trees.html#limitations
        generation_config._bos_token_tensor = bos_token_tensor
        generation_config._eos_token_tensor = eos_token_tensor
        generation_config._pad_token_tensor = pad_token_tensor
        generation_config._decoder_start_token_tensor = decoder_start_token_tensor

    def _valid_auto_compile_criteria(self, model_kwargs: dict[str, Any], generation_config: GenerationConfig) -> bool:
        """
        Determines whether to trigger auto-compilation of the model's forward pass at generation time.
        """
        # Override: honor `disable_compile` flag
        if generation_config.disable_compile:
            return False

        # Base logic
        valid_hardware = self.device.type in ["cuda", "xpu"] or bool(
            generation_config.compile_config is not None and generation_config.compile_config._compile_all_devices
        )
        using_compilable_cache = (
            isinstance(model_kwargs.get("past_key_values"), Cache) and model_kwargs["past_key_values"].is_compileable
        )
        can_compile = valid_hardware and using_compilable_cache

        # Exception 1: Some quantization methods do not support compilation
        if getattr(self, "hf_quantizer", None) is not None:
            can_compile &= self.hf_quantizer.is_compileable

        if hasattr(self, "hf_device_map"):
            all_model_devices = set(self.hf_device_map.values())
            # Exception 2: Don't compile if the model is using CPU offload (as of April 2025, this results in a crash)
            has_cpu_offload = "cpu" in all_model_devices and len(all_model_devices) > 1
            can_compile &= not has_cpu_offload

            # Exception 3: Disk offload is not supported for compilation
            has_disk_offload = "disk" in all_model_devices
            can_compile &= not has_disk_offload

        # If the user has manually specified compilation options, but compilation is not possible, let's warn
        # them
        if generation_config.compile_config is not None and not can_compile:
            logger.warning_once(
                "You have set `compile_config`, but we are unable to meet the criteria for compilation. Compilation "
                "will be skipped."
            )

            # Finally: if we can compile, disable tokenizers parallelism and check for FA2 + static cache
            os.environ["TOKENIZERS_PARALLELISM"] = "0"
            # If we use FA2 and a static cache, we cannot compile with fullgraph
            if self.config._attn_implementation == "flash_attention_2":
                # only raise warning if the user passed an explicit compile-config
                if generation_config.compile_config is not None and generation_config.compile_config.fullgraph:
                    logger.warning_once(
                        "When using Flash Attention 2 and a static cache, you cannot use the option `CompileConfig(fullgraph=True)` as "
                        "FA2 introduces graph breaks. We overrode the option with `fullgraph=False`."
                    )
                    generation_config.compile_config.fullgraph = False

        return can_compile

    def _get_deprecated_gen_repo(
        self,
        generation_mode: GenerationMode,
        trust_remote_code: bool,
        custom_generate: str | None = None,
    ) -> str | None:
        """
        Returns the Hub repo for a deprecated generation mode, if any.
        """
        if custom_generate is not None or "/" not in (repo := GENERATION_MODES_MAPPING[generation_mode]):
            return None

        logger.warning_once(
            f"{generation_mode.name.replace('_', ' ').title()} was moved to a `custom_generate` repo: https://hf.co/{repo}. "
            f"To prevent loss of backward compatibility, add `custom_generate='{repo}'` "
            "to your `generate` call before v4.62.0."
        )
        if not trust_remote_code:
            raise ValueError(
                f"{generation_mode.name.replace('_', ' ').title()} requires `trust_remote_code=True` in your `generate` call, "
                f"since it loads https://hf.co/{repo}."
            )
        return repo

    def _extract_generation_mode_kwargs(
        self,
        custom_generate,
        kwargs,
        synced_gpus,
        assistant_model,
        streamer,
    ) -> dict[str, Any]:
        """
        Extracts and returns the generation mode related keyword arguments from the provided kwargs.
        """
        generation_mode_kwargs = {
            "tokenizer": kwargs.pop("tokenizer", None),
            "assistant_tokenizer": kwargs.pop("assistant_tokenizer", None),
            "assistant_model": assistant_model,
            "streamer": streamer,
        }
        generation_mode_kwargs["synced_gpus"] = (
            (is_deepspeed_zero3_enabled() or is_fsdp_managed_module(self)) and dist.get_world_size() > 1
            if synced_gpus is None
            else synced_gpus
        )
        generation_mode_kwargs = {k: v for k, v in generation_mode_kwargs.items() if v is not None}
        # Custom_generate callables can have their own set of arguments
        # To extract them, we compare the signature with the standard _sample method
        if isinstance(custom_generate, Callable):
            usual_mode_kwargs = inspect.signature(GenerationMixin._sample).parameters.keys()
            custom_generate_kwargs = inspect.signature(custom_generate).parameters.keys()
            new_custom_keys = custom_generate_kwargs - usual_mode_kwargs
            generation_mode_kwargs = {k: kwargs.pop(k) for k in new_custom_keys if k in kwargs}
        return generation_mode_kwargs

    @torch.no_grad()
    def generate(
        self,
        inputs: torch.Tensor | None = None,
        generation_config: GenerationConfig | None = None,
        logits_processor: LogitsProcessorList | None = None,
        stopping_criteria: StoppingCriteriaList | None = None,
        prefix_allowed_tokens_fn: Callable[[int, torch.Tensor], list[int]] | None = None,
        synced_gpus: bool | None = None,
        assistant_model: Optional["PreTrainedModel"] = None,
        streamer: Optional["BaseStreamer"] = None,
        negative_prompt_ids: torch.Tensor | None = None,
        negative_prompt_attention_mask: torch.Tensor | None = None,
        custom_generate: str | Callable | None = None,
        **kwargs,
    ) -> GenerateOutput | torch.LongTensor:
        r"""

        Generates sequences of token ids for models with a language modeling head.

        <Tip warning={true}>

        Most generation-controlling parameters are set in `generation_config` which, if not passed, will be set to the
        model's default generation configuration. You can override any `generation_config` by passing the corresponding
        parameters to generate(), e.g. `.generate(inputs, num_beams=4, do_sample=True)`.

        For an overview of generation strategies and code examples, check out the [following
        guide](../generation_strategies).

        </Tip>

        Parameters:
            inputs (`torch.Tensor` of varying shape depending on the modality, *optional*):
                The sequence used as a prompt for the generation or as model inputs to the encoder. If `None` the
                method initializes it with `bos_token_id` and a batch size of 1. For decoder-only models `inputs`
                should be in the format of `input_ids`. For encoder-decoder models *inputs* can represent any of
                `input_ids`, `input_values`, `input_features`, or `pixel_values`.
            generation_config ([`~generation.GenerationConfig`], *optional*):
                The generation configuration to be used as base parametrization for the generation call. `**kwargs`
                passed to generate matching the attributes of `generation_config` will override them. If
                `generation_config` is not provided, the default will be used, which has the following loading
                priority: 1) from the `generation_config.json` model file, if it exists; 2) from the model
                configuration. Please note that unspecified parameters will inherit [`~generation.GenerationConfig`]'s
                default values, whose documentation should be checked to parameterize generation.
            logits_processor (`LogitsProcessorList`, *optional*):
                Custom logits processors that complement the default logits processors built from arguments and
                generation config. If a logit processor is passed that is already created with the arguments or a
                generation config an error is thrown. This feature is intended for advanced users.
            stopping_criteria (`StoppingCriteriaList`, *optional*):
                Custom stopping criteria that complements the default stopping criteria built from arguments and a
                generation config. If a stopping criteria is passed that is already created with the arguments or a
                generation config an error is thrown. If your stopping criteria depends on the `scores` input, make
                sure you pass `return_dict_in_generate=True, output_scores=True` to `generate`. This feature is
                intended for advanced users.
            prefix_allowed_tokens_fn (`Callable[[int, torch.Tensor], list[int]]`, *optional*):
                If provided, this function constraints the beam search to allowed tokens only at each step. If not
                provided no constraint is applied. This function takes 2 arguments: the batch ID `batch_id` and
                `input_ids`. It has to return a list with the allowed tokens for the next generation step conditioned
                on the batch ID `batch_id` and the previously generated tokens `inputs_ids`. This argument is useful
                for constrained generation conditioned on the prefix, as described in [Autoregressive Entity
                Retrieval](https://huggingface.co/papers/2010.00904).
            synced_gpus (`bool`, *optional*):
                Whether to continue running the while loop until max_length. Unless overridden, this flag will be set
                to `True` if using `FullyShardedDataParallel` or DeepSpeed ZeRO Stage 3 with multiple GPUs to avoid
                deadlocking if one GPU finishes generating before other GPUs. Otherwise, defaults to `False`.
            assistant_model (`PreTrainedModel`, *optional*):
                An assistant model that can be used to accelerate generation. The assistant model must have the exact
                same tokenizer. The acceleration is achieved when forecasting candidate tokens with the assistant model
                is much faster than running generation with the model you're calling generate from. As such, the
                assistant model should be much smaller.
            streamer (`BaseStreamer`, *optional*):
                Streamer object that will be used to stream the generated sequences. Generated tokens are passed
                through `streamer.put(token_ids)` and the streamer is responsible for any further processing.
            negative_prompt_ids (`torch.LongTensor` of shape `(batch_size, sequence_length)`, *optional*):
                The negative prompt needed for some processors such as CFG. The batch size must match the input batch
                size. This is an experimental feature, subject to breaking API changes in future versions.
            negative_prompt_attention_mask (`torch.LongTensor` of shape `(batch_size, sequence_length)`, *optional*):
                Attention_mask for `negative_prompt_ids`.
            custom_generate (`str` or `Callable`, *optional*):
                One of the following:
                - `str` (Hugging Face Hub repository name): runs the custom `generate` function defined at
                  `custom_generate/generate.py` in that repository instead of the standard `generate` method. The
                  repository fully replaces the generation logic, and the return type may differ.
                - `str` (local repository path): same as above but from a local path, `trust_remote_code` not required.
                - `Callable`: `generate` will perform the usual input preparation steps, then call the provided callable to
                  run the decoding loop.
                For more information, see [the docs](../../generation_strategies#custom-generation-methods).
            kwargs (`dict[str, Any]`, *optional*):
                Ad hoc parametrization of `generation_config` and/or additional model-specific kwargs that will be
                forwarded to the `forward` function of the model. If the model is an encoder-decoder model, encoder
                specific kwargs should not be prefixed and decoder specific kwargs should be prefixed with *decoder_*.

        Return:
            [`~utils.ModelOutput`] or `torch.LongTensor`: A [`~utils.ModelOutput`] (if `return_dict_in_generate=True`
            or when `config.return_dict_in_generate=True`) or a `torch.LongTensor`.

                If the model is *not* an encoder-decoder model (`model.config.is_encoder_decoder=False`), the possible
                [`~utils.ModelOutput`] types are:

                    - [`~generation.GenerateDecoderOnlyOutput`],
                    - [`~generation.GenerateBeamDecoderOnlyOutput`]

                If the model is an encoder-decoder model (`model.config.is_encoder_decoder=True`), the possible
                [`~utils.ModelOutput`] types are:

                    - [`~generation.GenerateEncoderDecoderOutput`],
                    - [`~generation.GenerateBeamEncoderDecoderOutput`]
        """
        # 0.a. If requested, load an arbitrary generation recipe from the Hub and run it instead
        trust_remote_code = kwargs.pop("trust_remote_code", None)

        if custom_generate is not None and isinstance(custom_generate, str):
            # Get all `generate` arguments in a single variable. Custom functions are responsible for handling them:
            # they receive the same inputs as `generate`, with `model` instead of `self` and excluding the arguments to
            # trigger the custom generation. They can access to methods from `GenerationMixin` through `model`.
            global_keys_to_exclude = {
                "self",
                "kwargs",
                "global_keys_to_exclude",
                "trust_remote_code",
                "custom_generate",
            }
            generate_arguments = {key: value for key, value in locals().items() if key not in global_keys_to_exclude}
            generate_arguments.update(kwargs)

            custom_generate_function = self.load_custom_generate(
                custom_generate, trust_remote_code=trust_remote_code, **kwargs
            )
            return custom_generate_function(model=self, **generate_arguments)

        # 0.b. If requested, switched to continuous batching generation
        if kwargs.get("cache_implementation") == "paged":
            logger.warning(
                "Detected cache_implementation=paged: switching to continuous batching. You should consider using "
                "generate_batch directly instead."
            )

            # generate_batch expects a list of lists of ints, so we create it from the inputs or input_ids
            inputs = inputs if inputs is not None else kwargs.get("input_ids")
            if inputs is None:
                raise ValueError("inputs or input_ids must be provided for CB generation.")

            if inputs.dim() == 1:
                inputs = inputs.unsqueeze(0).tolist()
            elif inputs.dim() == 2:
                inputs = inputs.tolist()
            else:
                raise ValueError(f"inputs must be a 1D or 2D tensor, got {inputs.dim() = }")

            # some arguments are not supported for continuous batching
            if stopping_criteria is not None:
                raise NotImplementedError(
                    f"stopping_criteria is not supported for continuous batching. Got {stopping_criteria = }"
                )
            if prefix_allowed_tokens_fn is not None:
                raise NotImplementedError(
                    f"prefix_allowed_tokens_fn is not supported for continuous batching. Got {prefix_allowed_tokens_fn = }"
                )
            if assistant_model is not None:
                raise NotImplementedError(
                    f"assistant_model is not supported for continuous batching. Got {assistant_model = }"
                )
            if streamer is not None:  # TODO: actualy this could be supported
                raise NotImplementedError(f"streaming is not supported for continuous batching. Got {streamer = }")
            if negative_prompt_ids is not None:
                raise NotImplementedError(
                    f"negative_prompt_ids is not supported for continuous batching. Got {negative_prompt_ids = }"
                )
            if negative_prompt_attention_mask is not None:
                raise NotImplementedError(
                    f"negative_prompt_attention_mask is not supported for continuous batching. Got {negative_prompt_attention_mask = }"
                )

            # others are ignored
            if synced_gpus is not None:
                logger.warning(f"synced_gpus is not ignored for continuous batching. Got {synced_gpus = }")
            num_return_sequences = kwargs.get("num_return_sequences", 1)
            num_beams = kwargs.get("num_beams", 1)
            if num_return_sequences > 1 or num_beams > 1:  # FIXME: remove this once CB supports it (which is planned)
                logger.warning(
                    f"num_return_sequences and num_beams are not supported for continuous batching yet. "
                    f"Got {num_return_sequences = } and {num_beams = }. "
                )

            # switch to CB
            outputs = self.generate_batch(
                inputs=inputs,
                generation_config=self._prepare_generation_config(generation_config, **kwargs)[0],
                **kwargs,
            )
            sequences = [
                outputs[f"req_{i}"].prompt_ids + outputs[f"req_{i}"].generated_tokens for i in range(len(outputs))
            ]

            # To use the same indexing (outputs[0]) as the regular generate method, we unsqueeze the tensor
            sequences_as_tensor = torch.tensor(sequences, dtype=torch.long, device=self.device)
            sequences_as_tensor = sequences_as_tensor.unsqueeze(0)
            return sequences_as_tensor

        # 1. Handle kwargs, `generation_config`, validate them and obtain generation mode
        generation_mode_kwargs = self._extract_generation_mode_kwargs(
            custom_generate,
            kwargs,
            synced_gpus,
            assistant_model,
            streamer,
        )

        # Check length values before updating the config with defaults. We'll use it later to define the final min/max length (# 6)
        has_default_max_length = kwargs.get("max_length") is None and (
            generation_config is None or generation_config.max_length is None
        )
        has_default_min_length = kwargs.get("min_length") is None and (
            generation_config is None or generation_config.min_length is None
        )
        generation_config, model_kwargs = self._prepare_generation_config(generation_config, **kwargs)

        generation_mode = generation_config.get_generation_mode(assistant_model)
        if isinstance(custom_generate, Callable):
            decoding_method = custom_generate
        else:
            # type() required to access the unbound class-level method
            decoding_method = getattr(type(self), GENERATION_MODES_MAPPING[generation_mode])

        self._validate_model_kwargs(model_kwargs.copy())
        self._validate_generation_mode(generation_mode, generation_config, generation_mode_kwargs)

        # Deprecation-related step: set Hub repo for deprecated strategies.
        # NOTE: This must come after initializing generation_config, since we need it to determine if this is a deprecated mode.
        # It must also be before any preparation steps, since Hub repos expect to be loaded before preparation steps.
        # TODO joao, manuel: remove this in v4.62.0
        if deprecated_mode_repo := self._get_deprecated_gen_repo(generation_mode, trust_remote_code, custom_generate):
            return GenerationMixin.generate(
                self,
                inputs=inputs,
                generation_config=generation_config,
                logits_processor=logits_processor,
                stopping_criteria=stopping_criteria,
                prefix_allowed_tokens_fn=prefix_allowed_tokens_fn,
                assistant_model=assistant_model,
                negative_prompt_ids=negative_prompt_ids,
                negative_prompt_attention_mask=negative_prompt_attention_mask,
                custom_generate=deprecated_mode_repo,
                trust_remote_code=trust_remote_code,
                **generation_mode_kwargs,
                **kwargs,
            )

        # 2. Set generation parameters if not already defined
        logits_processor = logits_processor if logits_processor is not None else LogitsProcessorList()
        stopping_criteria = stopping_criteria if stopping_criteria is not None else StoppingCriteriaList()

        accepts_attention_mask = "attention_mask" in set(inspect.signature(self.forward).parameters.keys())
        requires_attention_mask = "encoder_outputs" not in model_kwargs
        kwargs_has_attention_mask = model_kwargs.get("attention_mask", None) is not None

        # 3. Define model inputs
        inputs_tensor, model_input_name, model_kwargs = self._prepare_model_inputs(
            inputs, generation_config.bos_token_id, model_kwargs
        )
        # Some generation modes (e.g. assisted) need `inputs_tensor` to rerun encoder.forward()
        if "inputs_tensor" in inspect.signature(decoding_method).parameters.keys():
            generation_mode_kwargs["inputs_tensor"] = inputs_tensor
        batch_size = inputs_tensor.shape[0]

        device = inputs_tensor.device
        self._prepare_special_tokens(generation_config, kwargs_has_attention_mask, device=device)

        # decoder-only models must use left-padding for batched generation.
        if not self.config.is_encoder_decoder:
            # If `input_ids` was given, check if the last id in any sequence is `pad_token_id`
            # Note: If using, `inputs_embeds` this check does not work, because we want to be more hands-off.
            if (
                generation_config._pad_token_tensor is not None
                and batch_size > 1
                and len(inputs_tensor.shape) == 2
                and torch.sum(inputs_tensor[:, -1] == generation_config._pad_token_tensor) > 0
            ):
                logger.warning(
                    "A decoder-only architecture is being used, but right-padding was detected! For correct "
                    "generation results, please set `padding_side='left'` when initializing the tokenizer."
                )

        # 4. Define other model kwargs
        # decoder-only models with inputs_embeds forwarding must use caching (otherwise we can't detect whether we are
        # generating the first new token or not, and we only want to use the embeddings for the first new token)
        if not self.config.is_encoder_decoder and model_input_name == "inputs_embeds":
            generation_config.use_cache = True

        if not kwargs_has_attention_mask and requires_attention_mask and accepts_attention_mask:
            model_kwargs["attention_mask"] = self._prepare_attention_mask_for_generation(
                inputs_tensor, generation_config, model_kwargs
            )
        elif kwargs_has_attention_mask:
            # TODO (joao): generalize this check with other types of inputs
            if model_input_name == "input_ids" and len(model_kwargs["attention_mask"].shape) > 2:
                raise ValueError("`attention_mask` passed to `generate` must be 2D.")

        if self.config.is_encoder_decoder and "encoder_outputs" not in model_kwargs:
            # if model is encoder decoder encoder_outputs are created and added to `model_kwargs`
            model_kwargs = self._prepare_encoder_decoder_kwargs_for_generation(
                inputs_tensor, model_kwargs, model_input_name, generation_config
            )

        # 5. Prepare `input_ids` which will be used for auto-regressive generation
        if self.config.is_encoder_decoder:
            input_ids, model_kwargs = self._prepare_decoder_input_ids_for_generation(
                batch_size=batch_size,
                model_input_name=model_input_name,
                model_kwargs=model_kwargs,
                decoder_start_token_id=generation_config._decoder_start_token_tensor,
                device=inputs_tensor.device,
            )
        else:
            input_ids = inputs_tensor if model_input_name == "input_ids" else model_kwargs.pop("input_ids")

        # Expand inputs depending on the generation mode
        input_ids, model_kwargs = self._expand_inputs_for_generation(
            input_ids=input_ids,
            expand_size=max(generation_config.num_beams, generation_config.num_return_sequences),
            is_encoder_decoder=self.config.is_encoder_decoder,
            **model_kwargs,
        )

        if generation_config.token_healing:
            input_ids = self.heal_tokens(input_ids, generation_mode_kwargs.get("tokenizer"))

        if streamer is not None:
            streamer.put(input_ids.cpu())

        # 6. Prepare `max_length` depending on other stopping criteria.
        input_ids_length = input_ids.shape[1]
        generation_config = self._prepare_generated_length(
            generation_config=generation_config,
            has_default_max_length=has_default_max_length,
            has_default_min_length=has_default_min_length,
            model_input_name=model_input_name,
            inputs_tensor=inputs_tensor,
            input_ids_length=input_ids_length,
        )

        # If the model supports `logits_to_keep` in forward(), set it to 1 to avoid computing the whole
        # logit matrix. This can save a lot of memory during the first forward pass. Note that assisted decoding
        # dynamically overrides this value as it can need more than the last token logits
        if self._supports_logits_to_keep() and "logits_to_keep" not in model_kwargs:
            model_kwargs["logits_to_keep"] = 1

        self._validate_generated_length(generation_config, input_ids_length, has_default_max_length)

        # 7. Prepare the cache.
        # - `model_kwargs` may be updated in place with a cache as defined by the parameters in `generation_config`.
        # - different models have a different cache name expected by the model (default = "past_key_values")
        # - `max_length`, prepared above, is used to determine the maximum cache length
        max_cache_length = generation_config.max_length - 1
        if (
            inputs_tensor.shape[1] != input_ids_length
            and model_input_name == "inputs_embeds"
            and not self.config.is_encoder_decoder
        ):
            max_cache_length += inputs_tensor.shape[1]
        self._prepare_cache_for_generation(
            generation_config, model_kwargs, generation_mode, batch_size, max_cache_length
        )

        if self.device.type != input_ids.device.type:
            warnings.warn(
                "You are calling .generate() with the `input_ids` being on a device type different"
                f" than your model's device. `input_ids` is on {input_ids.device.type}, whereas the model"
                f" is on {self.device.type}. You may experience unexpected behaviors or slower generation."
                " Please make sure that you have put `input_ids` to the"
                f" correct device by calling for example input_ids = input_ids.to('{self.device.type}') before"
                " running `.generate()`.",
                UserWarning,
            )

        # 8. Prepare logits processors and stopping criteria
        prepared_logits_processor = self._get_logits_processor(
            generation_config=generation_config,
            input_ids_seq_length=input_ids_length,
            encoder_input_ids=inputs_tensor,
            prefix_allowed_tokens_fn=prefix_allowed_tokens_fn,
            logits_processor=logits_processor,
            device=inputs_tensor.device,
            model_kwargs=model_kwargs,
            negative_prompt_ids=negative_prompt_ids,
            negative_prompt_attention_mask=negative_prompt_attention_mask,
        )
        prepared_stopping_criteria = self._get_stopping_criteria(
            generation_config=generation_config,
            stopping_criteria=stopping_criteria,
            tokenizer=generation_mode_kwargs.get("tokenizer"),
        )

        # Set model_kwargs `use_cache` so we can use it later in forward runs
        model_kwargs["use_cache"] = generation_config.use_cache

        # 9. Call generation mode
        result = decoding_method(
            self,
            input_ids,
            logits_processor=prepared_logits_processor,
            stopping_criteria=prepared_stopping_criteria,
            generation_config=generation_config,
            **generation_mode_kwargs,
            **model_kwargs,
        )

        return result

    def _has_unfinished_sequences(self, this_peer_finished: bool, synced_gpus: bool, device: torch.device) -> bool:
        """
        Returns whether there are still unfinished sequences in the device. The existence of unfinished sequences is
        fed through `this_peer_finished`. ZeRO stage 3-friendly.
        """
        if synced_gpus:
            # Under synced_gpus the `forward` call must continue until all gpus complete their sequence.
            # The following logic allows an early break if all peers finished generating their sequence
            this_peer_finished_flag = torch.tensor(0.0 if this_peer_finished else 1.0, device=device)
            # send 0.0 if we finished, 1.0 otherwise
            dist.all_reduce(this_peer_finished_flag, op=dist.ReduceOp.SUM)
            # did all peers finish? the reduced sum will be 0.0 then
            if this_peer_finished_flag.item() == 0.0:
                return False
        elif this_peer_finished:
            return False
        return True

    def heal_tokens(
        self, input_ids: torch.LongTensor, tokenizer: Optional["PreTrainedTokenizerBase"] = None
    ) -> torch.LongTensor:
        r"""
        Generates sequences of token ids for models with a language modeling head.
        Parameters:
            input_ids (`torch.LongTensor`): The sequence used as a prompt for the generation.
            tokenizer (`PreTrainedTokenizerBase`, *optional*): The tokenizer used to decode the input ids.
        Return:
            `torch.LongTensor` where each sequence has its tail token replaced with its appropriate extension.
        """
        if tokenizer is None:
            raise ValueError(
                " When generating with token healing, you must pass the model's tokenizer to the `tokenizer` "
                "argument of `generate`."
            )

        bos_token_id, pad_token_id = tokenizer.bos_token_id, tokenizer.pad_token_id
        vocab_trie = ExtensionsTrie(tokenizer.get_vocab())
        generation_config = GenerationConfig(max_new_tokens=1, pad_token_id=pad_token_id)

        # assumption: leading/trailing whitespace is not meaningful, so the prompts are
        # stripped before re-tokenizing to desensitize generation to whitespace artefacts
        prompts = [p.strip() for p in tokenizer.decode(input_ids, skip_special_tokens=True)]
        input_ids = tokenizer(
            prompts,
            return_tensors="pt",
            padding=True,
        ).input_ids.to(input_ids.device)

        # replace bos with pad to not condition healing on it
        input_ids = torch.where(input_ids == bos_token_id, pad_token_id, input_ids)

        # the latter code assumes the input_ids is not empty, input_id has to be checked if contains elements
        if input_ids.numel() == 0:
            return input_ids

        tail_ids = input_ids[:, -1].tolist()

        # tail tokens are used for a prefix search, thus, whitespaces are replaced with
        # their tokenization (e.g. 'Ġ') to enable search for tokens prefixed with a whitespace
        if tokenizer.convert_tokens_to_ids(" ") is not None:
            space_tok = tokenizer.convert_ids_to_tokens(tokenizer.convert_tokens_to_ids(" "))[0]
            tail_toks = (tokenizer.decode(t).replace(" ", space_tok) for t in tail_ids)
        else:
            tail_toks = (tokenizer.decode(t) for t in tail_ids)

        for batch_idx, (tail_id, tail_tok) in enumerate(zip(tail_ids, tail_toks)):
            batch_ids = input_ids[batch_idx]
            if torch.all(batch_ids == pad_token_id).item():
                continue  # skip empty sequences (all pad ids)

            # apply bias for alternatives (extensions) to the tail token
            """
            seq_bias key has to be tuple with int so have to use
            tokenizer function to convert str to int
			"""
            seq_bias = {
                (tokenizer.convert_tokens_to_ids(alt_tok),): 10.0 for alt_tok in vocab_trie.extensions(prefix=tail_tok)
            }

            if len(seq_bias) == 1:
                continue  # skip if there are no token alternatives to heal with

            # slightly favor original token to limit aggressive healing e.g. 'http' -> 'https'
            seq_bias[(tail_id,)] += 1.0
            generation_config.update(sequence_bias=seq_bias)

            trimmed_ids = batch_ids[:-1]

            """
            the latter code assumes trimmed_ids is not empty
            so have to check the its element count
			"""
            if trimmed_ids.numel() == 0:
                continue

            # if the prompt is a single (non-pad) token, regenerate from bos
            if len(batch_ids[batch_ids != pad_token_id]) == 1:
                trimmed_ids[-1] = bos_token_id

            input_ids[batch_idx] = self.generate(trimmed_ids.unsqueeze(0), generation_config=generation_config)

        return input_ids

    def _sample(
        self,
        input_ids: torch.LongTensor,
        logits_processor: LogitsProcessorList,
        stopping_criteria: StoppingCriteriaList,
        generation_config: GenerationConfig,
        synced_gpus: bool = False,
        streamer: Optional["BaseStreamer"] = None,
        **model_kwargs,
    ) -> GenerateNonBeamOutput | torch.LongTensor:
        r"""
        Generates sequences of token ids for models with a language modeling head using **multinomial sampling** and
        can be used for text-decoder, text-to-text, speech-to-text, and vision-to-text models.

        Parameters:
            input_ids (`torch.LongTensor` of shape `(batch_size, sequence_length)`):
                The sequence used as a prompt for the generation.
            logits_processor (`LogitsProcessorList`):
                An instance of [`LogitsProcessorList`]. List of instances of class derived from [`LogitsProcessor`]
                used to modify the prediction scores of the language modeling head applied at each generation step.
            stopping_criteria (`StoppingCriteriaList`):
                An instance of [`StoppingCriteriaList`]. List of instances of class derived from [`StoppingCriteria`]
                used to tell if the generation loop should stop.
            generation_config ([`~generation.GenerationConfig`]):
                The generation configuration to be used as parametrization of the decoding method.
            synced_gpus (`bool`):
                Whether to continue running the while loop until max_length (needed to avoid deadlocking with
                `FullyShardedDataParallel` and DeepSpeed ZeRO Stage 3).
            streamer (`BaseStreamer`, *optional*):
                Streamer object that will be used to stream the generated sequences. Generated tokens are passed
                through `streamer.put(token_ids)` and the streamer is responsible for any further processing.
            model_kwargs:
                Additional model specific kwargs will be forwarded to the `forward` function of the model. If model is
                an encoder-decoder model the kwargs should include `encoder_outputs`.

        Return:
            [`~generation.GenerateDecoderOnlyOutput`], [`~generation.GenerateEncoderDecoderOutput`] or `torch.LongTensor`:
            A `torch.LongTensor` containing the generated tokens (default behaviour) or a
            [`~generation.GenerateDecoderOnlyOutput`] if `model.config.is_encoder_decoder=False` and
            `return_dict_in_generate=True` or a [`~generation.GenerateEncoderDecoderOutput`] if
            `model.config.is_encoder_decoder=True`.
        """
        # init values
        pad_token_id = generation_config._pad_token_tensor
        output_attentions = generation_config.output_attentions
        output_hidden_states = generation_config.output_hidden_states
        output_scores = generation_config.output_scores
        output_logits = generation_config.output_logits
        return_dict_in_generate = generation_config.return_dict_in_generate
        has_eos_stopping_criteria = any(hasattr(criteria, "eos_token_id") for criteria in stopping_criteria)
        do_sample = generation_config.do_sample

        # init attention / hidden states / scores tuples
        scores = () if (return_dict_in_generate and output_scores) else None
        raw_logits = () if (return_dict_in_generate and output_logits) else None
        decoder_attentions = () if (return_dict_in_generate and output_attentions) else None
        cross_attentions = () if (return_dict_in_generate and output_attentions) else None
        decoder_hidden_states = () if (return_dict_in_generate and output_hidden_states) else None

        # if model is an encoder-decoder, retrieve encoder attention weights and hidden states
        if return_dict_in_generate and self.config.is_encoder_decoder:
            encoder_attentions = model_kwargs["encoder_outputs"].get("attentions") if output_attentions else None
            encoder_hidden_states = (
                model_kwargs["encoder_outputs"].get("hidden_states") if output_hidden_states else None
            )

        # keep track of which sequences are already finished
        batch_size, cur_len = input_ids.shape[:2]
        this_peer_finished = False
        unfinished_sequences = torch.ones(batch_size, dtype=torch.long, device=input_ids.device)

        model_forward = (
            self.get_compiled_call(generation_config.compile_config)
            if self._valid_auto_compile_criteria(model_kwargs, generation_config)
            else self.__call__
        )

        prefill_consumed = False
        outputs = self._prefill(input_ids, generation_config, model_kwargs)

        while self._has_unfinished_sequences(this_peer_finished, synced_gpus, device=input_ids.device):
            if prefill_consumed:
                model_inputs = self.prepare_inputs_for_generation(input_ids, **model_kwargs)
                outputs = model_forward(**model_inputs, return_dict=True)
            prefill_consumed = True
            model_kwargs = self._update_model_kwargs_for_generation(
                outputs,
                model_kwargs,
                is_encoder_decoder=self.config.is_encoder_decoder,
            )
            if synced_gpus and this_peer_finished:
                continue

            # Copy is needed to avoid keeping a hanging ref to outputs.logits which may be very large for first iteration
            # (the clone itself is always small)
            next_token_logits = outputs.logits[:, -1, :].to(copy=True, dtype=torch.float32, device=input_ids.device)

            # pre-process distribution
            next_token_scores = logits_processor(input_ids, next_token_logits)

            # Store scores, attentions and hidden_states when required
            if return_dict_in_generate:
                if output_scores:
                    scores += (next_token_scores,)
                if output_logits:
                    raw_logits += (next_token_logits,)
                if output_attentions:
                    decoder_attentions += (
                        (outputs.decoder_attentions,) if self.config.is_encoder_decoder else (outputs.attentions,)
                    )
                    if self.config.is_encoder_decoder:
                        cross_attentions += (outputs.cross_attentions,)

                if output_hidden_states:
                    decoder_hidden_states += (
                        (outputs.decoder_hidden_states,)
                        if self.config.is_encoder_decoder
                        else (outputs.hidden_states,)
                    )

            # token selection
            if do_sample:
                probs = nn.functional.softmax(next_token_scores, dim=-1)
                # TODO (joao): this OP throws "skipping cudagraphs due to ['incompatible ops']", find solution
                next_tokens = torch.multinomial(probs, num_samples=1).squeeze(1)
            else:
                next_tokens = torch.argmax(next_token_scores, dim=-1)

            # finished sentences should have their next token be a padding token
            if has_eos_stopping_criteria:
                next_tokens = next_tokens * unfinished_sequences + pad_token_id * (1 - unfinished_sequences)

            # update generated ids, model inputs, and length for next step
            input_ids = torch.cat([input_ids, next_tokens[:, None]], dim=-1)
            if streamer is not None:
                streamer.put(next_tokens.cpu())

            unfinished_sequences = unfinished_sequences & ~stopping_criteria(input_ids, scores)
            this_peer_finished = unfinished_sequences.max() == 0
            cur_len += 1

            # This is needed to properly delete outputs.logits which may be very large for first iteration
            # Otherwise a reference to outputs is kept which keeps the logits alive in the next iteration
            del outputs

        if streamer is not None:
            streamer.end()

        if return_dict_in_generate:
            cache = None
            if any(cache_key in model_kwargs for cache_key in ALL_CACHE_NAMES):
                cache_key = next(cache_key for cache_key in ALL_CACHE_NAMES if cache_key in model_kwargs)
                cache = model_kwargs[cache_key]
            if self.config.is_encoder_decoder:
                return GenerateEncoderDecoderOutput(
                    sequences=input_ids,
                    scores=scores,
                    logits=raw_logits,
                    encoder_attentions=encoder_attentions,
                    encoder_hidden_states=encoder_hidden_states,
                    decoder_attentions=decoder_attentions,
                    cross_attentions=cross_attentions,
                    decoder_hidden_states=decoder_hidden_states,
                    past_key_values=cache,
                )
            else:
                return GenerateDecoderOnlyOutput(
                    sequences=input_ids,
                    scores=scores,
                    logits=raw_logits,
                    attentions=decoder_attentions,
                    hidden_states=decoder_hidden_states,
                    past_key_values=cache,
                )
        else:
            return input_ids

    @staticmethod
    def _flatten_beam_dim(tensor: torch.Tensor) -> torch.Tensor:
        """[batch_size, num_beams, ...] -> [batch_size * num_beams, ...]"""
        shape = list(tensor.shape)
        return torch.reshape(tensor, [shape[0] * shape[1]] + shape[2:])

    @staticmethod
    def _unflatten_beam_dim(tensor: torch.Tensor, batch_size: int, num_beams: int) -> torch.Tensor:
        """[batch_size * num_beams, ...] -> [batch_size, num_beams, ...]"""
        shape = list(tensor.shape)
        return torch.reshape(tensor, [batch_size, num_beams] + shape[1:])

    @staticmethod
    def _gather_beams(tensor: torch.Tensor, beam_indices: torch.Tensor) -> torch.Tensor:
        """
        Gathers the beam slices indexed by beam_indices into new beam array.

        Args:
            tensor (`torch.Tensor`): A tensor containing data to be gathered. The tensor is a 2D or a 3D tensor
                with the two first dimensions depicting the batch and the beam dimensions.
            beam_indices (`torch.Tensor` of shape `(batch_size, num_beams_to_select)`): The indices of the beams to
                select .

        Returns:
            A tensor with the selected beams
        """
        # `take_along_dim` requires its indices arg to have the same number of dims as `input`
        while len(beam_indices.shape) < len(tensor.shape):
            beam_indices = beam_indices.unsqueeze(-1)
        gathered_tensor = torch.take_along_dim(input=tensor, indices=beam_indices, dim=1)
        return gathered_tensor

    @staticmethod
    def _check_early_stop_heuristic(
        is_early_stop_heuristic_unsatisfied: torch.Tensor,
        running_beam_scores: torch.Tensor,
        beam_scores: torch.Tensor,
        is_sent_finished: torch.Tensor,
        cur_len: int,
        max_length: int,
        decoder_prompt_len: int,
        early_stopping: bool | str,
        length_penalty: float,
    ):
        """
        Determine whether early stopping is possible by checking if the best possible score of running beams
        could still improve upon the finished ones.

        Mechanism:
        - Without a length penalty, beam scores typically decrease as more tokens are generated.
        So, if the *best possible* score from any running beam is already worse than the *worst* finished beam,
        we can safely stop early.
        - With a length penalty, scores may increase with longer sequences. In this case, we use heuristics
        to estimate the best possible score — though this estimate may not always be correct — and stop
        if no further improvement seems likely.

        We apply different heuristics depending on the value of `early_stopping`:
        1. `early_stopping == False`:
        -> Use a heuristic that assumes the best score comes from the current length minus the decoder prompt length.
        -> See detailed discussion: https://github.com/huggingface/transformers/pull/20901#issuecomment-1369845565

        2. `early_stopping == "never"`:
        -> Estimate the best score using either `max_length` or `cur_len`, depending on the sign of `length_penalty`.
        -> A positive length penalty favors longer sequences, so we use `max_length` in that case.

        NOTE: the canonical beam search implementation can be replicated with `early_stopping="never"` and
        `length_penalty=0.0`, which are NOT the default flags. The default behavior was empirically found to produce
        better sequences (prior to 2022), and changing it is BC breaking.
        """
        if early_stopping == "never" and length_penalty > 0.0:
            best_hypothetical_length = max_length - decoder_prompt_len
        else:
            best_hypothetical_length = cur_len - decoder_prompt_len
        best_possible_running_score = running_beam_scores[:, :1] / (best_hypothetical_length**length_penalty)
        worst_finished_score = torch.where(is_sent_finished, torch.min(beam_scores, dim=1, keepdim=True)[0], -1.0e9)
        return is_early_stop_heuristic_unsatisfied & torch.any(
            best_possible_running_score > worst_finished_score, dim=-1, keepdim=True
        )

    @staticmethod
    def _beam_search_has_unfinished_sequences(
        is_early_stop_heuristic_unsatisfied: torch.Tensor,
        is_sent_finished: torch.Tensor,
        next_token_hits_stopping_criteria: torch.Tensor,
        early_stopping: bool | str,
    ):
        """
        Beam Search stopping condition -- halts the generation loop if any of these conditions becomes False
        """
        # a. Can the open beams improve the top completed scores?
        improvement_possible = torch.any(is_early_stop_heuristic_unsatisfied)

        # b. Is there still a beam without fully completed sequences? This is only relevant if early_stopping is
        # enabled, where we want to finish as soon as all beams have a completed sequence.
        exists_open_beam = ~(torch.all(is_sent_finished) & (early_stopping is True))

        # c. Have we hit a stopping criteria with all running sequences and have no way to continue? e.g. we have
        # reached `max_length``
        valid_continuations = ~torch.all(next_token_hits_stopping_criteria)

        return improvement_possible & exists_open_beam & valid_continuations

    def _get_top_k_continuations(
        self,
        accumulated_log_probs: torch.Tensor,
        running_sequences: torch.Tensor,
        running_beam_indices: torch.Tensor,
        cur_len: int,
        decoder_prompt_len: int,
        do_sample: bool,
        beams_to_keep: int,
        num_beams: int,
        vocab_size: int,
        batch_size: int,
    ) -> tuple[torch.Tensor, torch.Tensor, torch.Tensor]:
        """
        Get top-K continuations given the accumulated log probs on the next token.

        A few notes to understand what's going on:
        1. Each item in batch has `num_beams` * `vocab_size` candidate continuations. For each item, get the
        top K [K = (number of EOS tokens + 1) * `num_beams`] candidates with the highest accumulated
        log-probabilities, or sample them without replacement using the accumulated scores
        2. We gather the top K (as opposed to `num_beams`, or any number lower than K) here so that we have at
        least `num_beams` sequences remaining to continue the live beam search.
        3. Note that other stopping criteria might result in impossible to continue beams, i.e. all continuations
        selected in this step hit the stopping criteria.
        """
        # TODO (joao): This function should take an optional beam scorer function, to manipulate the scores after
        # token selection. The function should be an argument exposed, so that custom scoring functions can be
        # defined.

        # Gather the top K scores from _all_ beams.
        if do_sample:
            topk_indices = torch.multinomial(
                nn.functional.softmax(accumulated_log_probs, dim=-1), num_samples=beams_to_keep
            )
            topk_log_probs = torch.gather(input=accumulated_log_probs, dim=1, index=topk_indices)
        else:
            topk_log_probs, topk_indices = torch.topk(accumulated_log_probs, k=beams_to_keep)

        # Gather K top beams, recover the beam index by floor division and token id by modulo division
        topk_current_beam_indices = topk_indices // vocab_size
        topk_running_beam_indices = self._gather_beams(running_beam_indices, topk_current_beam_indices)
        topk_running_sequences = self._gather_beams(running_sequences, topk_current_beam_indices)
        topk_ids = topk_indices % vocab_size

        # Update sequences for the K top-k new sequences.
        topk_running_sequences[:, :, cur_len] = topk_ids

        # we want to store the beam indices with batch information -> real beam index = beam index % num beams
        batch_offset = torch.arange(batch_size, device=topk_ids.device).view(-1, 1) * num_beams
        batch_modified_indices = topk_current_beam_indices + batch_offset
        topk_running_beam_indices[:, :, cur_len - decoder_prompt_len] = batch_modified_indices

        return topk_log_probs, topk_running_sequences, topk_running_beam_indices

    def _get_running_beams_for_next_iteration(
        self,
        topk_log_probs: torch.Tensor,
        topk_running_sequences: torch.Tensor,
        topk_running_beam_indices: torch.Tensor,
        next_token_hits_stopping_criteria: torch.Tensor,
        num_beams: int,
    ) -> tuple[torch.Tensor, torch.Tensor, torch.Tensor]:
        """
        Given the top-K continuations, their scores, and whether they hit a stopping criteria, select the
        best non-finished beams to continue beam search in the next iteration.
        """
        # To prevent these just finished sequences from being used in subsequent iterations, set their log probs
        # to a very large negative value
        topk_running_log_probs = topk_log_probs + next_token_hits_stopping_criteria.to(torch.float32) * -1.0e9

        next_topk_indices = torch.topk(topk_running_log_probs, k=num_beams)[1]
        running_sequences = self._gather_beams(topk_running_sequences, next_topk_indices)
        running_beam_scores = self._gather_beams(topk_running_log_probs, next_topk_indices)
        running_beam_indices = self._gather_beams(topk_running_beam_indices, next_topk_indices)
        return running_sequences, running_beam_scores, running_beam_indices

    def _update_finished_beams(
        self,
        sequences: torch.Tensor,
        topk_running_sequences: torch.Tensor,
        beam_scores: torch.Tensor,
        topk_log_probs: torch.Tensor,
        beam_indices: torch.Tensor,
        topk_running_beam_indices: torch.Tensor,
        is_early_stop_heuristic_unsatisfied: torch.Tensor,
        is_sent_finished: torch.Tensor,
        next_token_hits_stopping_criteria: torch.Tensor,
        top_num_beam_mask: torch.Tensor,
        num_beams: int,
        cur_len: int,
        decoder_prompt_len: int,
        length_penalty: float,
        early_stopping: bool | str,
    ) -> tuple[torch.Tensor, torch.Tensor, torch.Tensor, torch.Tensor]:
        """
        Updates the finished beams if (and only if) there are new completed sequences that have a higher score than
        the current finished sequences.
        """
        # Only the top `num_beam` sequences can be considered for the final returned sequences. Remember: the
        # remaining sequences only exist as a backup to ensure that we have at least `num_beams` sequences to
        # continue.
        did_top_num_beams_just_finished = next_token_hits_stopping_criteria & top_num_beam_mask[None, :]

        # Further process topk logits for the finished beams
        # - add length penalty
        topk_log_probs = topk_log_probs / ((cur_len + 1 - decoder_prompt_len) ** length_penalty)
        # - make sure no scores can be added anymore if beam is full and early stopping is on
        beams_in_batch_are_full = torch.all(is_sent_finished, axis=-1, keepdims=True) & (early_stopping is True)
        topk_log_probs += beams_in_batch_are_full.to(torch.float32) * -1.0e9
        # - make sure no scores can be added anymore if improvement is not possible
        topk_log_probs += (~is_early_stop_heuristic_unsatisfied).to(torch.float32) * -1.0e9

        # - make sure still running sequences cannot be chosen as finalized beam
        topk_log_probs += (~did_top_num_beams_just_finished) * -1.0e9

        # Get finalized  `num_beam` sequences for the next generation step -- combine the previous finalized
        # data with the new finalized sequences (if any, non-finalized sequences have a very large negative score
        # in this step), and keep the best `num_beams` sequences.
        merged_sequences = torch.cat((sequences, topk_running_sequences), dim=1)
        merged_scores = torch.cat((beam_scores, topk_log_probs), dim=1)
        merged_beam_indices = torch.cat((beam_indices, topk_running_beam_indices), dim=1)
        merged_is_sent_finished = torch.cat((is_sent_finished, did_top_num_beams_just_finished), dim=1)
        topk_merged_indices = torch.topk(merged_scores, k=num_beams)[1]
        sequences = self._gather_beams(merged_sequences, topk_merged_indices)
        beam_scores = self._gather_beams(merged_scores, topk_merged_indices)
        beam_indices = self._gather_beams(merged_beam_indices, topk_merged_indices)
        is_sent_finished = self._gather_beams(merged_is_sent_finished, topk_merged_indices)
        return sequences, beam_scores, beam_indices, is_sent_finished

    # end of auxiliary functions for beam search

    def _beam_search(
        self,
        input_ids: torch.LongTensor,
        logits_processor: LogitsProcessorList,
        stopping_criteria: StoppingCriteriaList,
        generation_config: GenerationConfig,
        synced_gpus: bool = False,
        **model_kwargs,
    ) -> GenerateBeamOutput | torch.LongTensor:
        r"""
        Generates sequences of token ids for models with a language modeling head using **beam search decoding** and
        can be used for text-decoder, text-to-text, speech-to-text, and vision-to-text models.

        If it's the first time you're diving into Beam Search, we recommend you read the following blog post:
        https://huggingface.co/blog/how-to-generate (especially the beam search section).

        You can recompute the sequence scores from the individual scores using the `compute_transition_scores` function
        (https://huggingface.co/docs/transformers/main_classes/text_generation#transformers.GenerationMixin.compute_transition_scores)

        Parameters:
            input_ids (`torch.LongTensor` of shape `(batch_size*num_beams, sequence_length)`):
                The sequence used as a prompt for the generation.
            logits_processor (`LogitsProcessorList`):
                An instance of [`LogitsProcessorList`]. List of instances of class derived from [`LogitsProcessor`]
                used to modify the prediction scores of the language modeling head applied at each generation step.
            stopping_criteria (`StoppingCriteriaList`:
                An instance of [`StoppingCriteriaList`]. List of instances of class derived from [`StoppingCriteria`]
                used to tell if the generation loop should stop.
            generation_config ([`~generation.GenerationConfig`]):
                The generation configuration to be used as parametrization of the decoding method.
            synced_gpus (`bool`):
                Whether to continue running the while loop until max_length (needed to avoid deadlocking with
                `FullyShardedDataParallel` and DeepSpeed ZeRO Stage 3).
            model_kwargs:
                Additional model specific kwargs will be forwarded to the `forward` function of the model. If model is
                an encoder-decoder model the kwargs should include `encoder_outputs`.

        Return:
            [`generation.GenerateBeamDecoderOnlyOutput`], [`~generation.GenerateBeamEncoderDecoderOutput`] or
            `torch.LongTensor`: A `torch.LongTensor` containing the generated tokens (default behaviour) or a
            [`~generation.GenerateBeamDecoderOnlyOutput`] if `model.config.is_encoder_decoder=False` and
            `return_dict_in_generate=True` or a [`~generation.GenerateBeamEncoderDecoderOutput`] if
            `model.config.is_encoder_decoder=True`.
        """
        # 1. init beam_search values
        pad_token_id = generation_config._pad_token_tensor
        eos_token_id = generation_config._eos_token_tensor
        output_attentions = generation_config.output_attentions
        output_hidden_states = generation_config.output_hidden_states
        output_scores = generation_config.output_scores
        output_logits = generation_config.output_logits
        return_dict_in_generate = generation_config.return_dict_in_generate
        do_sample = generation_config.do_sample
        early_stopping = generation_config.early_stopping
        length_penalty = generation_config.length_penalty
        max_length = generation_config.max_length
        num_beams = generation_config.num_beams
        num_return_sequences = generation_config.num_return_sequences

        batch_size_unflattened, cur_len = input_ids.shape[:2]
        batch_size = batch_size_unflattened // num_beams
        # TODO (joao): standardize special cases
        if self.__class__.__name__ == "MoshiDepthDecoder":
            vocab_size = self.config.audio_vocab_size
        elif self.__class__.__name__ == "ImageGPTForCausalImageModeling":
            vocab_size = self.get_output_embeddings().out_features
        elif self.__class__.__name__ == "BarkSemanticModel":
            vocab_size = self.config.output_vocab_size
        else:
            vocab_size = self.config.get_text_config().vocab_size
        decoder_prompt_len = cur_len
        this_peer_finished = False

        # At each beam search step, we want to keep top K [K = (number of EOS tokens + 1) * `num_beams`] candidates
        # with the highest log-probabilities, or sample K continuations without replacement. We gather the top K
        # (as opposed to `num_beams`, or any number lower than K) so that we have at least `num_beams` sequences
        # non-finished to continue the live beam search, in case the top `num_beams` all select an EOS token.
        n_eos_tokens = eos_token_id.shape[0] if eos_token_id is not None else 0
        beams_to_keep = max(2, 1 + n_eos_tokens) * num_beams
        top_num_beam_mask = torch.cat(
            (torch.ones((num_beams), dtype=torch.bool), torch.zeros((beams_to_keep - num_beams), dtype=torch.bool)),
            dim=0,
        ).to(input_ids.device)

        # (joao) feature lost in the refactor. Probably won't implement, hurts readability with minimal gains (there
        # are newer low-memory alternatives like the offloaded cache)
        sequential = generation_config.low_memory
        if sequential:
            raise ValueError(
                "`low_memory=True` is not supported after the beam search refactor. Please check the discussion in "
                "#35802 *after the PR got merged*, and add a comment there if your questions are not yet answered."
            )

        # 2. init output tuples
        all_scores = () if (return_dict_in_generate and output_scores) else None
        raw_logits = () if (return_dict_in_generate and output_logits) else None
        beam_indices = () if (return_dict_in_generate and output_logits) else None
        decoder_attentions = () if (return_dict_in_generate and output_attentions) else None
        cross_attentions = () if (return_dict_in_generate and output_attentions) else None
        decoder_hidden_states = () if (return_dict_in_generate and output_hidden_states) else None

        # if model is an encoder-decoder, retrieve encoder attention weights and hidden states
        if return_dict_in_generate and self.config.is_encoder_decoder:
            encoder_attentions = model_kwargs["encoder_outputs"].get("attentions") if output_attentions else None
            encoder_hidden_states = (
                model_kwargs["encoder_outputs"].get("hidden_states") if output_hidden_states else None
            )

        # 3. init running tensors and static-shaped placeholders

        # per batch, beam-item holding current token in loop and completed sequences
        output_fill_value = pad_token_id or eos_token_id[0] if eos_token_id is not None else -1
        running_sequences = torch.full(
            (batch_size, num_beams, max_length),
            fill_value=output_fill_value,
            dtype=torch.int64,
            device=input_ids.device,
        )
        running_sequences[:, :, :cur_len] = self._unflatten_beam_dim(input_ids, batch_size, num_beams)
        sequences = running_sequences.detach().clone()

        # per batch, beam-item score, logprobs
        # initialise score of first beam with 0 and the rest with -1e9. This makes sure that only tokens
        # of the first beam are considered to avoid sampling the exact same tokens across all beams.
        running_beam_scores = torch.zeros((batch_size, num_beams), dtype=torch.float, device=input_ids.device)
        running_beam_scores[:, 1:] = -1e9
        beam_scores = torch.full((batch_size, num_beams), fill_value=-1e9, dtype=torch.float, device=input_ids.device)

        # per batch, beam-item state bit indicating if sentence has finished.
        is_sent_finished = torch.zeros((batch_size, num_beams), dtype=torch.bool, device=input_ids.device)

        # per batch state bit indicating if there is a possibility to improve the best finished sentence.
        is_early_stop_heuristic_unsatisfied = torch.ones((batch_size, 1), dtype=torch.bool, device=input_ids.device)

        # per batch, beam-item state bit indicating if there are valid continuations.
        next_token_hits_stopping_criteria = torch.zeros(
            (batch_size, num_beams), dtype=torch.bool, device=input_ids.device
        )

        # per batch selected beam indices
        running_beam_indices = torch.full(
            (batch_size, num_beams, max_length - cur_len), fill_value=-1, dtype=torch.int32, device=input_ids.device
        )
        beam_indices = running_beam_indices.detach().clone()

        prefill_consumed = False
        flat_running_sequences = input_ids
        model_outputs = self._prefill(input_ids, generation_config, model_kwargs)

        # 4. run the generation loop
        while self._has_unfinished_sequences(this_peer_finished, synced_gpus, device=input_ids.device):
            if prefill_consumed:
                # a. Forward current tokens, obtain the logits
                flat_running_sequences = self._flatten_beam_dim(running_sequences[:, :, :cur_len])
                model_inputs = self.prepare_inputs_for_generation(flat_running_sequences, **model_kwargs)
                model_outputs = self(**model_inputs, return_dict=True)
            prefill_consumed = True

            # synced_gpus: don't waste resources running the code we don't need; kwargs must be updated before skipping
            model_kwargs = self._update_model_kwargs_for_generation(
                model_outputs,
                model_kwargs,
                is_encoder_decoder=self.config.is_encoder_decoder,
            )
            if synced_gpus and this_peer_finished:
                continue

            # Copy is needed to avoid keeping a hanging ref
            logits = model_outputs.logits[:, -1, :].to(copy=True, dtype=torch.float32, device=input_ids.device)

            # b. Compute log probs -- get log probabilities from logits, process logits with processors (*e.g.*
            # `temperature`, ...), and add new logprobs to existing running logprobs scores.
            log_probs = nn.functional.log_softmax(logits, dim=-1)
            log_probs = logits_processor(flat_running_sequences, log_probs)

            # Store logits, attentions and hidden_states when required
            if return_dict_in_generate:
                if output_logits:
                    raw_logits += (logits.clone(),)
                if return_dict_in_generate and output_scores:
                    all_scores += (log_probs.clone(),)

                if output_attentions:
                    decoder_attentions += (
                        (model_outputs.decoder_attentions,)
                        if self.config.is_encoder_decoder
                        else (model_outputs.attentions,)
                    )
                    if self.config.is_encoder_decoder:
                        cross_attentions += (model_outputs.cross_attentions,)

                if output_hidden_states:
                    decoder_hidden_states += (
                        (model_outputs.decoder_hidden_states,)
                        if self.config.is_encoder_decoder
                        else (model_outputs.hidden_states,)
                    )

            # This is needed to properly delete logits which may be very large for first iteration
            # Otherwise a reference to outputs is kept which keeps the logits alive in the next iteration
            del model_outputs

            log_probs = self._unflatten_beam_dim(log_probs, batch_size, num_beams)
            log_probs = log_probs + running_beam_scores[:, :, None]
            log_probs = torch.reshape(log_probs, (batch_size, num_beams * vocab_size))

            # c. Retrieve top-K continuations, i.e. select the next token (greedy or sampling) and then keep the best
            # continuations among all beams based on the accumulated scores.
            topk_log_probs, topk_running_sequences, topk_running_beam_indices = self._get_top_k_continuations(
                accumulated_log_probs=log_probs,
                running_sequences=running_sequences,
                running_beam_indices=running_beam_indices,
                cur_len=cur_len,
                decoder_prompt_len=decoder_prompt_len,
                do_sample=do_sample,
                beams_to_keep=beams_to_keep,
                num_beams=num_beams,
                vocab_size=vocab_size,
                batch_size=batch_size,
            )

            # d. Check which running sequences have finished
            next_token_hits_stopping_criteria = stopping_criteria(
                self._flatten_beam_dim(topk_running_sequences[:, :, : cur_len + 1]),  # remove unfilled token indexes
                all_scores,
            )
            next_token_hits_stopping_criteria = self._unflatten_beam_dim(
                next_token_hits_stopping_criteria, batch_size, beams_to_keep
            )

            # e. Get the non-finished running `num_beams` sequences for the next generation step
            running_sequences, running_beam_scores, running_beam_indices = self._get_running_beams_for_next_iteration(
                topk_log_probs=topk_log_probs,
                topk_running_sequences=topk_running_sequences,
                topk_running_beam_indices=topk_running_beam_indices,
                next_token_hits_stopping_criteria=next_token_hits_stopping_criteria,
                num_beams=num_beams,
            )

            # f. Update the completed beams if a new high score in a finished sequence is found
            sequences, beam_scores, beam_indices, is_sent_finished = self._update_finished_beams(
                sequences=sequences,
                topk_running_sequences=topk_running_sequences,
                beam_scores=beam_scores,
                topk_log_probs=topk_log_probs,
                beam_indices=beam_indices,
                topk_running_beam_indices=topk_running_beam_indices,
                is_early_stop_heuristic_unsatisfied=is_early_stop_heuristic_unsatisfied,
                is_sent_finished=is_sent_finished,
                next_token_hits_stopping_criteria=next_token_hits_stopping_criteria,
                top_num_beam_mask=top_num_beam_mask,
                num_beams=num_beams,
                cur_len=cur_len,
                decoder_prompt_len=decoder_prompt_len,
                length_penalty=length_penalty,
                early_stopping=early_stopping,
            )

            # g. Prepare remaining data for the next iteration, including computing the stopping condition for
            # beam search as a whole (as opposed to individual beams, i.e. `stopping_criteria`)

            # pluck the cache from the beam indices that will be used in the next iteration
            # NOTE: we need to check if `self._reorder_cache` exists for special models like RAG, RecurrentGemma etc.
            if model_kwargs.get("past_key_values") is not None:
                beam_idx = self._flatten_beam_dim(running_beam_indices[..., cur_len - decoder_prompt_len])
                if hasattr(self, "_reorder_cache"):
                    model_kwargs["past_key_values"] = self._reorder_cache(model_kwargs["past_key_values"], beam_idx)
                else:
                    model_kwargs["past_key_values"].reorder_cache(beam_idx)

            cur_len = cur_len + 1
            is_early_stop_heuristic_unsatisfied = self._check_early_stop_heuristic(
                is_early_stop_heuristic_unsatisfied=is_early_stop_heuristic_unsatisfied,
                running_beam_scores=running_beam_scores,
                beam_scores=beam_scores,
                is_sent_finished=is_sent_finished,
                cur_len=cur_len,
                max_length=max_length,
                decoder_prompt_len=decoder_prompt_len,
                early_stopping=early_stopping,
                length_penalty=length_penalty,
            )
            this_peer_finished = not self._beam_search_has_unfinished_sequences(
                is_early_stop_heuristic_unsatisfied,
                is_sent_finished,
                next_token_hits_stopping_criteria,
                early_stopping,
            )

        # 5. prepare outputs
        # Take best beams for each batch (the score is sorted in descending order)
        sequences = self._flatten_beam_dim(sequences[:, :num_return_sequences, :])
        beam_scores = self._flatten_beam_dim(beam_scores[:, :num_return_sequences])
        beam_indices = self._flatten_beam_dim(beam_indices[:, :num_return_sequences, :])

        # Crop the static-shaped tensors to the actual size.
        # `beam_indices` is initialized with -1s, and is updated with the beam index of the generated token at each
        # step. We can use it to detect the generated length, which may be != `cur_len`  (e.g. selected beam is from a
        # previous decoding iteration)
        max_generated_length = ((beam_indices + 1).bool()).sum(dim=1).max()
        output_length = decoder_prompt_len + max_generated_length
        sequences = sequences[:, :output_length]
        beam_indices = beam_indices[:, :max_generated_length]

        if return_dict_in_generate:
            if not output_scores:
                beam_scores = None

            cache = None
            if any(cache_key in model_kwargs for cache_key in ALL_CACHE_NAMES):
                cache_key = next(cache_key for cache_key in ALL_CACHE_NAMES if cache_key in model_kwargs)
                cache = model_kwargs[cache_key]

            if self.config.is_encoder_decoder:
                return GenerateBeamEncoderDecoderOutput(
                    sequences=sequences,
                    sequences_scores=beam_scores,
                    scores=all_scores,
                    logits=raw_logits,
                    beam_indices=beam_indices,
                    encoder_attentions=encoder_attentions,
                    encoder_hidden_states=encoder_hidden_states,
                    decoder_attentions=decoder_attentions,
                    cross_attentions=cross_attentions,
                    decoder_hidden_states=decoder_hidden_states,
                    past_key_values=cache,
                )
            else:
                return GenerateBeamDecoderOnlyOutput(
                    sequences=sequences,
                    sequences_scores=beam_scores,
                    scores=all_scores,
                    logits=raw_logits,
                    beam_indices=beam_indices,
                    attentions=decoder_attentions,
                    hidden_states=decoder_hidden_states,
                    past_key_values=cache,
                )
        else:
            return sequences

    def _assisted_decoding(
        self,
        input_ids: torch.LongTensor,
        logits_processor: LogitsProcessorList,
        stopping_criteria: StoppingCriteriaList,
        generation_config: GenerationConfig,
        synced_gpus: bool = False,
        streamer: Optional["BaseStreamer"] = None,
        inputs_tensor: torch.FloatTensor | None = None,
        assistant_model: Optional["PreTrainedModel"] = None,
        assistant_tokenizer: Optional["PreTrainedTokenizerBase"] = None,
        tokenizer: Optional["PreTrainedTokenizerBase"] = None,
        **model_kwargs,
    ) -> GenerateNonBeamOutput | torch.LongTensor:
        r"""
        Generates sequences of token ids for models with a language modeling head using **greedy decoding** or
        **sample** (depending on `do_sample`), assisted by candidate sequences. Assisted generation is an example of a
        candidate decoding strategy. Can be used for text-decoder, text-to-text, speech-to-text, and vision-to-text
        models.

        Parameters:
            input_ids (`torch.LongTensor` of shape `(batch_size, sequence_length)`):
                The sequence used as a prompt for the generation.
            logits_processor (`LogitsProcessorList`):
                An instance of [`LogitsProcessorList`]. List of instances of class derived from [`LogitsProcessor`]
                used to modify the prediction scores of the language modeling head applied at each generation step.
            stopping_criteria (`StoppingCriteriaList`):
                An instance of [`StoppingCriteriaList`]. List of instances of class derived from [`StoppingCriteria`]
                used to tell if the generation loop should stop.
            generation_config ([`~generation.GenerationConfig`]):
                The generation configuration to be used as parametrization of the decoding method.
            synced_gpus (`bool`):
                Whether to continue running the while loop until max_length (needed to avoid deadlocking with
                `FullyShardedDataParallel` and DeepSpeed ZeRO Stage 3).
            streamer (`BaseStreamer`, *optional*):
                Streamer object that will be used to stream the generated sequences. Generated tokens are passed
                through `streamer.put(token_ids)` and the streamer is responsible for any further processing.
            inputs_tensor (`torch.FloatTensor`, *optional*):
                The input tensor for generation. For decoder models, usually `input_ids`. For encoder-decoder models,
                the tensor that produced `model_kwargs["encoder_outputs"]`.
            assistant_model (`PreTrainedModel`, *optional*):
                The model used to assist the generation process. If not provided, the main model will be used.
            assistant_tokenizer (`PreTrainedTokenizerBase`, *optional*):
                The tokenizer used for the assistant model. If not provided, the token space is assumed to be the same.
            tokenizer (`PreTrainedTokenizerBase`, *optional*):
                The tokenizer used for the main model. If not provided, the token space is assumed to be the same.
            model_kwargs:
                Additional model specific keyword arguments will be forwarded to the `forward` function of the model.
                If model is an encoder-decoder model the kwargs should include `encoder_outputs`.

        Return:
            [`~generation.GenerateDecoderOnlyOutput`], [`~generation.GenerateEncoderDecoderOutput`] or
            `torch.LongTensor`: A `torch.LongTensor` containing the generated tokens (default behaviour) or a
            [`~generation.GenerateDecoderOnlyOutput`] if `model.config.is_encoder_decoder=False` and
            `return_dict_in_generate=True` or a [`~generation.GenerateEncoderDecoderOutput`] if
            `model.config.is_encoder_decoder=True`.
        """
        # The cache must be dynamic for assisted generation, and the check must happen AFTER preparing cache
        if not model_kwargs["use_cache"]:
            raise ValueError("assisted generate requires `use_cache=True`")
        if generation_config.cache_implementation in ["static", "hybrid", "sliding_window"] or (
            "past_key_values" in model_kwargs
            and hasattr(model_kwargs["past_key_values"], "layers")
            and any(getattr(l, "is_compileable", False) for l in model_kwargs["past_key_values"].layers)
        ):
            raise ValueError("assisted generate is not supported with Static cache classes`")
        # Get the candidate generator, given the parameterization
        candidate_generator = self._get_candidate_generator(
            generation_config=generation_config,
            input_ids=input_ids,
            inputs_tensor=inputs_tensor,
            assistant_model=assistant_model,
            logits_processor=logits_processor,
            target_tokenizer=tokenizer,
            assistant_tokenizer=assistant_tokenizer,
            model_kwargs=model_kwargs,
        )
        # init values
        do_sample = generation_config.do_sample
        output_attentions = generation_config.output_attentions
        output_hidden_states = generation_config.output_hidden_states
        output_scores = generation_config.output_scores
        output_logits = generation_config.output_logits
        return_dict_in_generate = generation_config.return_dict_in_generate

        # init attention / hidden states / scores tuples
        scores = () if (return_dict_in_generate and output_scores) else None
        raw_logits = () if (return_dict_in_generate and output_logits) else None
        decoder_attentions = () if (return_dict_in_generate and output_attentions) else None
        cross_attentions = () if (return_dict_in_generate and output_attentions) else None
        decoder_hidden_states = () if (return_dict_in_generate and output_hidden_states) else None

        # if model is an encoder-decoder, retrieve encoder attention weights and hidden states
        if return_dict_in_generate and self.config.is_encoder_decoder:
            encoder_attentions = model_kwargs["encoder_outputs"].get("attentions") if output_attentions else None
            encoder_hidden_states = (
                model_kwargs["encoder_outputs"].get("hidden_states") if output_hidden_states else None
            )

        # keep track of which sequences are already finished
        batch_size, cur_len = input_ids.shape[:2]
        if batch_size > 1:
            raise ValueError("assisted generate is only supported for batch_size = 1")
        unfinished_sequences = torch.ones(batch_size, dtype=torch.long, device=input_ids.device)
        model_kwargs = self._get_initial_cache_position(cur_len, input_ids.device, model_kwargs)

        this_peer_finished = False
        is_first_iteration = True  # to preserve the same API in the output as other generation methods
        while self._has_unfinished_sequences(this_peer_finished, synced_gpus, device=input_ids.device):
            cur_len = input_ids.shape[1]

            #  1. Fetch candidate sequences from a `CandidateGenerator` and move to the correct device
            candidate_input_ids, candidate_logits = candidate_generator.get_candidates(input_ids)
            candidate_input_ids = candidate_input_ids.to(self.device)
            if candidate_logits is not None:
                candidate_logits = candidate_logits.to(self.device)

            candidate_length = candidate_input_ids.shape[1] - input_ids.shape[1]
            is_done_candidate = stopping_criteria(candidate_input_ids, None)

            # 2. Use the original model to obtain the next token logits given the candidate sequence. We obtain
            # `candidate_length + 1` relevant logits from this process: in the event that all candidates are correct,
            # we use this forward pass to also pick the subsequent logits in the original model.

            # 2.1. Prepare the model inputs
            candidate_kwargs = copy.copy(model_kwargs)
            candidate_kwargs = _prepare_attention_mask(
                candidate_kwargs, candidate_input_ids.shape[1], self.config.is_encoder_decoder
            )
            candidate_kwargs = _prepare_token_type_ids(candidate_kwargs, candidate_input_ids.shape[1])
            if "cache_position" in candidate_kwargs:
                candidate_kwargs["cache_position"] = torch.cat(
                    (
                        candidate_kwargs["cache_position"],
                        torch.arange(cur_len, cur_len + candidate_length, device=input_ids.device, dtype=torch.long),
                    ),
                    dim=0,
                )

            model_inputs = self.prepare_inputs_for_generation(candidate_input_ids, **candidate_kwargs)
            if "logits_to_keep" in model_inputs:
                model_inputs["logits_to_keep"] = candidate_length + 1

            # 2.2. Run a forward pass on the candidate sequence

            outputs = self(**model_inputs)

            # 2.3. Process the new logits
            # .float() is needed to retain precision for later logits manipulations
            new_logits = outputs.logits[:, -candidate_length - 1 :].to(
                dtype=torch.float32, device=input_ids.device
            )  # excludes the input prompt if present
            next_token_logits = new_logits.clone()
            if len(logits_processor) > 0:
                for i in range(candidate_length + 1):
                    new_logits[:, i, :] = logits_processor(candidate_input_ids[:, : cur_len + i], new_logits[:, i, :])

            # 3. Select the accepted tokens. There are two possible cases:
            # Case 1: `do_sample=True` and we have logits for the candidates (originally from speculative decoding)
            # 👉 Apply algorithm 1 from the speculative decoding paper (https://huggingface.co/papers/2211.17192).
            if do_sample and candidate_logits is not None:
                valid_tokens, n_matches = _speculative_sampling(
                    candidate_input_ids,
                    candidate_logits,
                    candidate_length,
                    new_logits,
                    is_done_candidate,
                )

            # Case 2: all other cases (originally from assisted generation) 👉 Compare the tokens selected from the
            # original model logits with the candidate tokens. We can keep the candidate tokens until the first
            # mismatch, or until the max length is reached.
            else:
                if do_sample:
                    probs = new_logits.softmax(dim=-1)
                    selected_tokens = torch.multinomial(probs[0, :, :], num_samples=1).squeeze(1)[None, :]
                else:
                    selected_tokens = new_logits.argmax(dim=-1)

                candidate_new_tokens = candidate_input_ids[:, cur_len:]
                n_matches = ((~(candidate_new_tokens == selected_tokens[:, :-1])).cumsum(dim=-1) < 1).sum()

                # Ensure we don't generate beyond max_len or an EOS token
                if is_done_candidate and n_matches == candidate_length:
                    n_matches -= 1
                valid_tokens = selected_tokens[:, : n_matches + 1]

            # 4. Update variables according to the number of matching assistant tokens. Remember: the token generated
            # by the model after the last candidate match is also valid, as it is generated from a correct sequence.
            # Because of this last token, assisted generation search reduces to a normal greedy search/sample if there
            # is no match.

            # 4.1. Get the valid continuation, after the matching tokens
            input_ids = torch.cat((input_ids, valid_tokens), dim=-1)
            if streamer is not None:
                streamer.put(valid_tokens.cpu())
            new_cur_len = input_ids.shape[1]

            # 4.2. Discard past key values relative to unused assistant tokens
            outputs.past_key_values.crop(new_cur_len - 1)

            # 5. Update the candidate generation strategy if needed
            candidate_generator.update_candidate_strategy(input_ids, new_logits, n_matches)

            # synced_gpus: don't waste resources running the code we don't need; kwargs must be updated before skipping
            model_kwargs = self._update_model_kwargs_for_generation(
                outputs,
                model_kwargs,
                is_encoder_decoder=self.config.is_encoder_decoder,
                num_new_tokens=n_matches + 1,
            )
            if synced_gpus and this_peer_finished:
                continue

            # Store scores, attentions and hidden_states when required
            # Assistant: modified to append one tuple element per token, as in the other generation methods.
            if return_dict_in_generate:
                newly_added_length = n_matches + 1
                if output_scores:
                    scores += tuple(new_logits[:, i, :] for i in range(newly_added_length))
                if output_logits:
                    raw_logits += tuple(next_token_logits[:, i, :] for i in range(newly_added_length))

                newly_added_length = new_cur_len if is_first_iteration else newly_added_length
                if output_attentions:
                    if self.config.is_encoder_decoder:
                        cross_attentions = _split_model_outputs(
                            cross_attentions, outputs.cross_attentions, cur_len, newly_added_length
                        )
                        decoder_attentions = _split_model_outputs(
                            decoder_attentions,
                            outputs.decoder_attentions,
                            cur_len,
                            newly_added_length,
                            is_decoder_attention=True,
                        )
                    # some (V)LLMs have hard requirement on SDPA and thus never return attn
                    elif outputs.attentions[0] is not None:
                        decoder_attentions = _split_model_outputs(
                            decoder_attentions,
                            outputs.attentions,
                            cur_len,
                            newly_added_length,
                            is_decoder_attention=True,
                        )
                if output_hidden_states:
                    if self.config.is_encoder_decoder:
                        decoder_hidden_states = _split_model_outputs(
                            decoder_hidden_states, outputs.decoder_hidden_states, cur_len, newly_added_length
                        )
                    else:
                        decoder_hidden_states = _split_model_outputs(
                            decoder_hidden_states, outputs.hidden_states, cur_len, newly_added_length
                        )

            unfinished_sequences = unfinished_sequences & ~stopping_criteria(input_ids, scores)
            this_peer_finished = unfinished_sequences.max() == 0
            is_first_iteration = False

        if streamer is not None:
            streamer.end()

        if (
            hasattr(candidate_generator, "assistant_model")
            and candidate_generator.assistant_model.generation_config.num_assistant_tokens_schedule == "heuristic"
        ):
            candidate_generator.assistant_model.generation_config.num_assistant_tokens = (
                candidate_generator.num_assistant_tokens
            )
        if return_dict_in_generate:
            cache = None
            if any(cache_key in model_kwargs for cache_key in ALL_CACHE_NAMES):
                cache_key = next(cache_key for cache_key in ALL_CACHE_NAMES if cache_key in model_kwargs)
                cache = model_kwargs[cache_key]
            if self.config.is_encoder_decoder:
                return GenerateEncoderDecoderOutput(
                    sequences=input_ids,
                    scores=scores,
                    logits=raw_logits,
                    encoder_attentions=encoder_attentions,
                    encoder_hidden_states=encoder_hidden_states,
                    decoder_attentions=decoder_attentions,
                    cross_attentions=cross_attentions,
                    decoder_hidden_states=decoder_hidden_states,
                    past_key_values=cache,
                )
            else:
                return GenerateDecoderOnlyOutput(
                    sequences=input_ids,
                    scores=scores,
                    logits=raw_logits,
                    attentions=decoder_attentions,
                    hidden_states=decoder_hidden_states,
                    past_key_values=cache,
                )
        else:
            return input_ids

    # TODO: v5.1: make public once API stabilized
    def _prefill(self, input_ids: torch.LongTensor, generation_config: GenerationConfig, model_kwargs):
        if generation_config.prefill_chunk_size is None:
            model_kwargs = self._get_initial_cache_position(input_ids.shape[1], input_ids.device, model_kwargs)
            model_inputs = self.prepare_inputs_for_generation(input_ids, **model_kwargs)
            return self(**model_inputs, return_dict=True)
        else:  # Chunked prefill
            # Even if we are not compiling the forward, flex is always compiled when used. With chunked prefill, we may
            # end up needing just a bit more graphs than the default (which is 8). Doing this avoids very cryptic warnings
            torch._dynamo.config.cache_size_limit = 64

            chunk_size = generation_config.prefill_chunk_size
            input_chunks = torch.split(input_ids, chunk_size, dim=-1)

            if "past_key_values" not in model_kwargs:
                raise ValueError("Cannot use prefill chunking without a cache")

            model_forward = (
                self.get_compiled_call(generation_config.compile_config)
                if self._valid_auto_compile_criteria(model_kwargs, generation_config)
                else self.__call__
            )

            attention_mask = model_kwargs.pop("attention_mask", None)
            past_length = 0
            for input_chunk in input_chunks:
                current_length = past_length + input_chunk.shape[-1]
                if attention_mask is not None:
                    model_kwargs["attention_mask"] = attention_mask[:, :current_length]
                model_kwargs["cache_position"] = torch.arange(
                    past_length, current_length, dtype=torch.long, device=input_chunk.device
                )
                model_kwargs["position_ids"] = model_kwargs["cache_position"].unsqueeze(0)
                model_inputs = self.prepare_inputs_for_generation(input_chunk, **model_kwargs)

                outputs = model_forward(**model_inputs, return_dict=True)

                model_kwargs["past_key_values"] = outputs.past_key_values
                past_length = current_length

            model_kwargs["attention_mask"] = attention_mask
            model_kwargs["cache_position"] = model_kwargs["cache_position"][-1:] + 1
            _ = model_kwargs.pop("position_ids", None)
            # Latest outputs contain next token logits
            return outputs


def _speculative_sampling(
    candidate_input_ids,
    candidate_logits,
    candidate_length,
    new_logits,
    is_done_candidate,
):
    """
    Applies sampling as in the speculative decoding paper (https://huggingface.co/papers/2211.17192, algorithm 1). Returns
    the selected tokens, as well as the number of candidate matches.

    NOTE: Unless otherwise stated, the variable names match those in the paper.
    """
    new_candidate_input_ids = candidate_input_ids[:, -candidate_length:]
    # Gets the probabilities from the logits. q_i and p_i denote the assistant and model probabilities of the tokens
    # selected by the assistant, respectively.
    q = candidate_logits.softmax(dim=-1)
    q_i = q[:, torch.arange(candidate_length), new_candidate_input_ids].squeeze(0, 1)
    p = new_logits.softmax(dim=-1)
    p_i = p[:, torch.arange(candidate_length), new_candidate_input_ids].squeeze(0, 1)
    probability_ratio = p_i / q_i

    # When probability_ratio > 1 (i.e. q_i(x) < p_i(x), or "assistant probability of the candidate token is smaller
    # than the model probability for the same token"), keep the token. Otherwise reject with p = 1 - probability_ratio
    # (= keep with p = probability_ratio). Keep all the tokens until the first rejection
    r_i = torch.rand_like(probability_ratio)
    is_accepted = r_i <= probability_ratio
    n_matches = ((~is_accepted).cumsum(dim=-1) < 1).sum()  # this is `n` in algorithm 1

    # Ensure we don't generate beyond max_len or an EOS token (not in algorithm 1, but needed for correct behavior)
    if is_done_candidate and n_matches == candidate_length:
        # Output length is assumed to be `n_matches + 1`. Since we won't generate another token with the target model
        # due to acceptance on EOS we fix `n_matches`
        n_matches -= 1
        valid_tokens = new_candidate_input_ids[:, : n_matches + 1]
    else:
        # Next token selection: if there is a rejection, adjust the distribution from the main model before sampling.
        gamma = candidate_logits.shape[1]
        p_n_plus_1 = p[:, n_matches, :]
        if n_matches < gamma:
            q_n_plus_1 = q[:, n_matches, :]
            p_prime = torch.clamp((p_n_plus_1 - q_n_plus_1), min=0)
            p_prime.div_(p_prime.sum())
        else:
            p_prime = p_n_plus_1
        t = torch.multinomial(p_prime, num_samples=1).squeeze(1)[None, :]

        # The selected tokens include the matches (if any) plus the next sampled tokens
        if n_matches > 0:
            valid_tokens = torch.cat((new_candidate_input_ids[:, :n_matches], t), dim=-1)
        else:
            valid_tokens = t

    return valid_tokens, n_matches


def _split_model_outputs(outputs, new_outputs, cur_len, added_len, is_decoder_attention=False):
    """
    Given the (decoder/cross attentions)/(decoder hidden states) for multiple generated tokens, splits it into a tuple
    where each member corresponds to a single generated token.
    """
    # Retrocompatibility: in our generation functions, the first iteration includes the attention/hidden states for the
    # prompt.
    if len(outputs) == 0:
        new_tuple = ()
        for layer in new_outputs:
            last_dim_size = cur_len if is_decoder_attention else layer.shape[-1]
            new_tuple += (layer[..., :cur_len, :last_dim_size],)
        outputs += (new_tuple,)
        # The first iteration contains the prompt + 1 generated token, let's update the length variables accordingly
        cur_len += 1
        added_len -= cur_len

    for i in range(added_len):
        new_tuple = ()
        for layer in new_outputs:
            last_dim_size = cur_len + i if is_decoder_attention else layer.shape[-1]
            new_tuple += (layer[..., i : i + 1, :last_dim_size],)
        outputs += (new_tuple,)
    return outputs<|MERGE_RESOLUTION|>--- conflicted
+++ resolved
@@ -1795,12 +1795,10 @@
         generation_config.update(**self.generation_config.to_dict(), defaults_only=True)
         generation_config.update(**global_defaults, defaults_only=True)
 
-<<<<<<< HEAD
         # add custom keys not in global defaults
         for key, value in self.generation_config.to_dict().items():
             if not hasattr(generation_config, key):
                 setattr(generation_config, key, value)
-=======
         # Due to some values being boolean and not `None`, we need additional logic to overwrite
         # them explicitly (`defaults_only=False`) on the condition that it's only a previous
         # default value
@@ -1814,7 +1812,6 @@
                 and getattr(generation_config, k, None) == getattr(default_generation_config, k)
             }
         )
->>>>>>> 007274db
 
         # Finally, if there are any kwargs, update config with it -> highest priority at the end
         model_kwargs = generation_config.update(**kwargs)
